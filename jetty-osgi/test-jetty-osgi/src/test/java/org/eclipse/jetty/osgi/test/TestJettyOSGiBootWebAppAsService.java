--- conflicted
+++ resolved
@@ -32,10 +32,6 @@
 import org.eclipse.jetty.client.HttpClient;
 import org.eclipse.jetty.client.api.ContentResponse;
 import org.eclipse.jetty.http.HttpStatus;
-<<<<<<< HEAD
-import org.eclipse.jetty.osgi.boot.OSGiServerConstants;
-=======
->>>>>>> 8fcfdd9d
 import org.eclipse.jetty.webapp.WebAppContext;
 import org.junit.Ignore;
 import org.junit.Test;
@@ -94,7 +90,7 @@
         // a bundle that registers a webapp as a service for the jetty osgi core
         // to pick up and deploy
         res.add(mavenBundle().groupId("org.eclipse.jetty.osgi").artifactId("test-jetty-osgi-webapp").versionAsInProject().start());
-        
+
         //a bundle that registers a new named Server instance
         res.add(mavenBundle().groupId("org.eclipse.jetty.osgi").artifactId("test-jetty-osgi-server").versionAsInProject().start());
        
@@ -121,7 +117,7 @@
             client.start();
             String port = System.getProperty("boot.webapp.service.port");
             assertNotNull(port);
-            
+
             ContentResponse response = client.GET("http://127.0.0.1:" + port + "/acme/index.html");
             assertEquals(HttpStatus.OK_200, response.getStatus());
             String content = response.getContentAsString();
@@ -134,7 +130,7 @@
 
             port = System.getProperty("bundle.server.port");
             assertNotNull(port);
-            
+
             response = client.GET("http://127.0.0.1:" + port + "/acme/index.html");
             assertEquals(HttpStatus.OK_200, response.getStatus());
             content = response.getContentAsString();
