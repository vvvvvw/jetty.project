//
//  ========================================================================
//  Copyright (c) 1995-2019 Mort Bay Consulting Pty. Ltd.
//  ------------------------------------------------------------------------
//  All rights reserved. This program and the accompanying materials
//  are made available under the terms of the Eclipse Public License v1.0
//  and Apache License v2.0 which accompanies this distribution.
//
//      The Eclipse Public License is available at
//      http://www.eclipse.org/legal/epl-v10.html
//
//      The Apache License v2.0 is available at
//      http://www.opensource.org/licenses/apache2.0.php
//
//  You may elect to redistribute this code under either of these licenses.
//  ========================================================================
//

package org.eclipse.jetty.server;

import java.io.IOException;
import java.util.List;
import java.util.Set;
import java.util.concurrent.CopyOnWriteArrayList;

import org.eclipse.jetty.http.CookieCompliance;
import org.eclipse.jetty.http.HttpCompliance;
import org.eclipse.jetty.http.HttpMethod;
import org.eclipse.jetty.http.HttpScheme;
import org.eclipse.jetty.util.Jetty;
import org.eclipse.jetty.util.TreeTrie;
import org.eclipse.jetty.util.Trie;
import org.eclipse.jetty.util.annotation.ManagedAttribute;
import org.eclipse.jetty.util.annotation.ManagedObject;
import org.eclipse.jetty.util.component.Dumpable;
import org.eclipse.jetty.util.component.DumpableCollection;

/**
 * HTTP Configuration.
 * <p>This class is a holder of HTTP configuration for use by the
 * {@link HttpChannel} class.  Typically an HTTPConfiguration instance
 * is instantiated and passed to a {@link ConnectionFactory} that can
 * create HTTP channels (e.g. HTTP, AJP or FCGI).</p>
 * <p>The configuration held by this class is not for the wire protocol,
 * but for the interpretation and handling of HTTP requests that could
 * be transported by a variety of protocols.
 * </p>
 */
@ManagedObject("HTTP Configuration")
public class HttpConfiguration implements Dumpable
{
    public static final String SERVER_VERSION = "Jetty(" + Jetty.VERSION + ")";
    private final List<Customizer> _customizers = new CopyOnWriteArrayList<>();
    private final Trie<Boolean> _formEncodedMethods = new TreeTrie<>();
    private int _outputBufferSize = 32 * 1024;
    private int _outputAggregationSize = _outputBufferSize / 4;
    private int _requestHeaderSize = 8 * 1024;
    private int _responseHeaderSize = 8 * 1024;
<<<<<<< HEAD
    private int _headerCacheSize = 4 * 1024;
    private boolean _headerCacheCaseSensitive = false;
=======
    private int _headerCacheSize = 1024;
>>>>>>> 4f98bf0f
    private int _securePort;
    private long _idleTimeout = -1;
    private String _secureScheme = HttpScheme.HTTPS.asString();
    private boolean _sendServerVersion = true;
    private boolean _sendXPoweredBy = false;
    private boolean _sendDateHeader = true;
    private boolean _delayDispatchUntilContent = true;
    private boolean _persistentConnectionsEnabled = true;
    private int _maxErrorDispatches = 10;
    private boolean _useInputDirectByteBuffers = true;
    private boolean _useOutputDirectByteBuffers = true;
    private long _minRequestDataRate;
    private long _minResponseDataRate;
    private HttpCompliance _httpCompliance = HttpCompliance.RFC7230;
    private CookieCompliance _requestCookieCompliance = CookieCompliance.RFC6265;
    private CookieCompliance _responseCookieCompliance = CookieCompliance.RFC6265;
    private boolean _notifyRemoteAsyncErrors = true;

    /**
     * <p>An interface that allows a request object to be customized
     * for a particular HTTP connector configuration.  Unlike Filters, customizer are
     * applied before the request is submitted for processing and can be specific to the
     * connector on which the request was received.</p>
     *
     * <p>Typically Customizers perform tasks such as:</p>
     * <ul>
     * <li>process header fields that may be injected by a proxy or load balancer.
     * <li>setup attributes that may come from the connection/connector such as SSL Session IDs
     * <li>Allow a request to be marked as secure or authenticated if those have been offloaded
     * and communicated by header, cookie or other out-of-band mechanism
     * <li>Set request attributes/fields that are determined by the connector on which the
     * request was received
     * </ul>
     */
    public interface Customizer
    {
        public void customize(Connector connector, HttpConfiguration channelConfig, Request request);
    }

    public interface ConnectionFactory
    {
        HttpConfiguration getHttpConfiguration();
    }

    public HttpConfiguration()
    {
        _formEncodedMethods.put(HttpMethod.POST.asString(), Boolean.TRUE);
        _formEncodedMethods.put(HttpMethod.PUT.asString(), Boolean.TRUE);
    }

    /**
     * Creates a configuration from another.
     *
     * @param config The configuration to copy.
     */
    public HttpConfiguration(HttpConfiguration config)
    {
        _customizers.addAll(config._customizers);
        for (String s : config._formEncodedMethods.keySet())
        {
            _formEncodedMethods.put(s, Boolean.TRUE);
        }
        _outputBufferSize = config._outputBufferSize;
        _outputAggregationSize = config._outputAggregationSize;
        _requestHeaderSize = config._requestHeaderSize;
        _responseHeaderSize = config._responseHeaderSize;
        _headerCacheSize = config._headerCacheSize;
        _headerCacheCaseSensitive = config._headerCacheCaseSensitive;
        _secureScheme = config._secureScheme;
        _securePort = config._securePort;
        _idleTimeout = config._idleTimeout;
        _sendDateHeader = config._sendDateHeader;
        _sendServerVersion = config._sendServerVersion;
        _sendXPoweredBy = config._sendXPoweredBy;
        _delayDispatchUntilContent = config._delayDispatchUntilContent;
        _persistentConnectionsEnabled = config._persistentConnectionsEnabled;
        _maxErrorDispatches = config._maxErrorDispatches;
        _useInputDirectByteBuffers = config._useInputDirectByteBuffers;
        _useOutputDirectByteBuffers = config._useOutputDirectByteBuffers;
        _minRequestDataRate = config._minRequestDataRate;
        _minResponseDataRate = config._minResponseDataRate;
        _httpCompliance = config._httpCompliance;
        _requestCookieCompliance = config._requestCookieCompliance;
        _responseCookieCompliance = config._responseCookieCompliance;
        _notifyRemoteAsyncErrors = config._notifyRemoteAsyncErrors;
    }

    /**
     * <p>Adds a {@link Customizer} that is invoked for every
     * request received.</p>
     * <p>Customizers are often used to interpret optional headers (eg {@link ForwardedRequestCustomizer}) or
     * optional protocol semantics (eg {@link SecureRequestCustomizer}).
     *
     * @param customizer A request customizer
     */
    public void addCustomizer(Customizer customizer)
    {
        _customizers.add(customizer);
    }

    public List<Customizer> getCustomizers()
    {
        return _customizers;
    }

    public <T> T getCustomizer(Class<T> type)
    {
        for (Customizer c : _customizers)
        {
            if (type.isAssignableFrom(c.getClass()))
                return (T)c;
        }
        return null;
    }

    @ManagedAttribute("The size in bytes of the output buffer used to aggregate HTTP output")
    public int getOutputBufferSize()
    {
        return _outputBufferSize;
    }

    @ManagedAttribute("The maximum size in bytes for HTTP output to be aggregated")
    public int getOutputAggregationSize()
    {
        return _outputAggregationSize;
    }

    @ManagedAttribute("The maximum allowed size in bytes for an HTTP request header")
    public int getRequestHeaderSize()
    {
        return _requestHeaderSize;
    }

    @ManagedAttribute("The maximum allowed size in bytes for an HTTP response header")
    public int getResponseHeaderSize()
    {
        return _responseHeaderSize;
    }

    @ManagedAttribute("The maximum allowed size in bytes for an HTTP header field cache")
    public int getHeaderCacheSize()
    {
        return _headerCacheSize;
    }

    @ManagedAttribute("True if the header field cache is case sensitive")
    public boolean isHeaderCacheCaseSensitive()
    {
        return _headerCacheCaseSensitive;
    }

    @ManagedAttribute("The port to which Integral or Confidential security constraints are redirected")
    public int getSecurePort()
    {
        return _securePort;
    }

    @ManagedAttribute("The scheme with which Integral or Confidential security constraints are redirected")
    public String getSecureScheme()
    {
        return _secureScheme;
    }

    @ManagedAttribute("Whether persistent connections are enabled")
    public boolean isPersistentConnectionsEnabled()
    {
        return _persistentConnectionsEnabled;
    }

    /**
     * <p>The max idle time is applied to an HTTP request for IO operations and
     * delayed dispatch.</p>
     *
     * @return the max idle time in ms or if == 0 implies an infinite timeout, &lt;0
     * implies no HTTP channel timeout and the connection timeout is used instead.
     */
    @ManagedAttribute("The idle timeout in ms for I/O operations during the handling of an HTTP request")
    public long getIdleTimeout()
    {
        return _idleTimeout;
    }

    /**
     * <p>The max idle time is applied to an HTTP request for IO operations and
     * delayed dispatch.</p>
     *
     * @param timeoutMs the max idle time in ms or if == 0 implies an infinite timeout, &lt;0
     * implies no HTTP channel timeout and the connection timeout is used instead.
     */
    public void setIdleTimeout(long timeoutMs)
    {
        _idleTimeout = timeoutMs;
    }

    public void setPersistentConnectionsEnabled(boolean persistentConnectionsEnabled)
    {
        _persistentConnectionsEnabled = persistentConnectionsEnabled;
    }

    public void setSendServerVersion(boolean sendServerVersion)
    {
        _sendServerVersion = sendServerVersion;
    }

    @ManagedAttribute("Whether to send the Server header in responses")
    public boolean getSendServerVersion()
    {
        return _sendServerVersion;
    }

    public void writePoweredBy(Appendable out, String preamble, String postamble) throws IOException
    {
        if (getSendServerVersion())
        {
            if (preamble != null)
                out.append(preamble);
            out.append(Jetty.POWERED_BY);
            if (postamble != null)
                out.append(postamble);
        }
    }

    public void setSendXPoweredBy(boolean sendXPoweredBy)
    {
        _sendXPoweredBy = sendXPoweredBy;
    }

    @ManagedAttribute("Whether to send the X-Powered-By header in responses")
    public boolean getSendXPoweredBy()
    {
        return _sendXPoweredBy;
    }

    /**
     * Indicates if the {@code Date} header should be sent in responses.
     *
     * @param sendDateHeader true if the {@code Date} header should be sent in responses
     * @see <a href="https://tools.ietf.org/html/rfc7231#section-7.1.1.2">HTTP/1.1 Standard Header: Date</a>
     * @see #getSendDateHeader()
     */
    public void setSendDateHeader(boolean sendDateHeader)
    {
        _sendDateHeader = sendDateHeader;
    }

    /**
     * Indicates if the {@code Date} header will be sent in responses.
     *
     * @return true by default
     */
    @ManagedAttribute("Whether to send the Date header in responses")
    public boolean getSendDateHeader()
    {
        return _sendDateHeader;
    }

    /**
     * @param delay if true, delay the application dispatch until content is available (default false)
     */
    public void setDelayDispatchUntilContent(boolean delay)
    {
        _delayDispatchUntilContent = delay;
    }

    @ManagedAttribute("Whether to delay the application dispatch until content is available")
    public boolean isDelayDispatchUntilContent()
    {
        return _delayDispatchUntilContent;
    }

    /**
     * @param useInputDirectByteBuffers whether to use direct ByteBuffers for reading
     */
    public void setUseInputDirectByteBuffers(boolean useInputDirectByteBuffers)
    {
        _useInputDirectByteBuffers = useInputDirectByteBuffers;
    }

    @ManagedAttribute("Whether to use direct ByteBuffers for reading")
    public boolean isUseInputDirectByteBuffers()
    {
        return _useInputDirectByteBuffers;
    }

    /**
     * @param useOutputDirectByteBuffers whether to use direct ByteBuffers for writing
     */
    public void setUseOutputDirectByteBuffers(boolean useOutputDirectByteBuffers)
    {
        _useOutputDirectByteBuffers = useOutputDirectByteBuffers;
    }

    @ManagedAttribute("Whether to use direct ByteBuffers for writing")
    public boolean isUseOutputDirectByteBuffers()
    {
        return _useOutputDirectByteBuffers;
    }

    /**
     * <p>Sets the {@link Customizer}s that are invoked for every
     * request received.</p>
     * <p>Customizers are often used to interpret optional headers (eg {@link ForwardedRequestCustomizer}) or
     * optional protocol semantics (eg {@link SecureRequestCustomizer}).</p>
     *
     * @param customizers the list of customizers
     */
    public void setCustomizers(List<Customizer> customizers)
    {
        _customizers.clear();
        _customizers.addAll(customizers);
    }

    /**
     * Set the size of the buffer into which response content is aggregated
     * before being sent to the client.  A larger buffer can improve performance by allowing
     * a content producer to run without blocking, however larger buffers consume more memory and
     * may induce some latency before a client starts processing the content.
     *
     * @param outputBufferSize buffer size in bytes.
     */
    public void setOutputBufferSize(int outputBufferSize)
    {
        _outputBufferSize = outputBufferSize;
        setOutputAggregationSize(outputBufferSize / 4);
    }

    /**
     * Set the max size of the response content write that is copied into the aggregate buffer.
     * Writes that are smaller of this size are copied into the aggregate buffer, while
     * writes that are larger of this size will cause the aggregate buffer to be flushed
     * and the write to be executed without being copied.
     *
     * @param outputAggregationSize the max write size that is aggregated
     */
    public void setOutputAggregationSize(int outputAggregationSize)
    {
        _outputAggregationSize = outputAggregationSize;
    }

    /**
     * <p>Larger headers will allow for more and/or larger cookies plus larger form content encoded
     * in a URL. However, larger headers consume more memory and can make a server more vulnerable to denial of service
     * attacks.</p>
     *
     * @param requestHeaderSize the maximum size in bytes of the request header
     */
    public void setRequestHeaderSize(int requestHeaderSize)
    {
        _requestHeaderSize = requestHeaderSize;
    }

    /**
     * <p>Larger headers will allow for more and/or larger cookies and longer HTTP headers (eg for redirection).
     * However, larger headers will also consume more memory.</p>
     *
     * @param responseHeaderSize the maximum size in bytes of the response header
     */
    public void setResponseHeaderSize(int responseHeaderSize)
    {
        _responseHeaderSize = responseHeaderSize;
    }

    /**
     * @param headerCacheSize The size in bytes of the header field cache.
     */
    public void setHeaderCacheSize(int headerCacheSize)
    {
        _headerCacheSize = headerCacheSize;
    }

    public void setHeaderCacheCaseSensitive(boolean headerCacheCaseSensitive)
    {
        this._headerCacheCaseSensitive = headerCacheCaseSensitive;
    }

    /**
     * <p>Sets the TCP/IP port used for CONFIDENTIAL and INTEGRAL redirections.</p>
     *
     * @param securePort the secure port to redirect to.
     */
    public void setSecurePort(int securePort)
    {
        _securePort = securePort;
    }

    /**
     * <p>Set the  URI scheme used for CONFIDENTIAL and INTEGRAL redirections.</p>
     *
     * @param secureScheme A scheme string like "https"
     */
    public void setSecureScheme(String secureScheme)
    {
        _secureScheme = secureScheme;
    }

    /**
     * Sets the form encoded HTTP methods.
     *
     * @param methods the HTTP methods of requests that can be decoded as
     * {@code x-www-form-urlencoded} content to be made available via the
     * {@link Request#getParameter(String)} and associated APIs
     */
    public void setFormEncodedMethods(String... methods)
    {
        _formEncodedMethods.clear();
        for (String method : methods)
        {
            addFormEncodedMethod(method);
        }
    }

    /**
     * @return the set of HTTP methods of requests that can be decoded as
     * {@code x-www-form-urlencoded} content to be made available via the
     * {@link Request#getParameter(String)} and associated APIs
     */
    public Set<String> getFormEncodedMethods()
    {
        return _formEncodedMethods.keySet();
    }

    /**
     * Adds a form encoded HTTP Method
     *
     * @param method the HTTP method of requests that can be decoded as
     * {@code x-www-form-urlencoded} content to be made available via the
     * {@link Request#getParameter(String)} and associated APIs
     */
    public void addFormEncodedMethod(String method)
    {
        _formEncodedMethods.put(method, Boolean.TRUE);
    }

    /**
     * Tests whether the HTTP method supports {@code x-www-form-urlencoded} content
     *
     * @param method the HTTP method
     * @return true if requests with this method can be
     * decoded as {@code x-www-form-urlencoded} content to be made available via the
     * {@link Request#getParameter(String)} and associated APIs
     */
    public boolean isFormEncodedMethod(String method)
    {
        return Boolean.TRUE.equals(_formEncodedMethods.get(method));
    }

    /**
     * @return The maximum error dispatches for a request to prevent looping on an error
     */
    @ManagedAttribute("The maximum ERROR dispatches for a request for loop prevention (default 10)")
    public int getMaxErrorDispatches()
    {
        return _maxErrorDispatches;
    }

    /**
     * @param max The maximum error dispatches for a request to prevent looping on an error
     */
    public void setMaxErrorDispatches(int max)
    {
        _maxErrorDispatches = max;
    }

    /**
     * @return The minimum request data rate in bytes per second; or &lt;=0 for no limit
     */
    @ManagedAttribute("The minimum request content data rate in bytes per second")
    public long getMinRequestDataRate()
    {
        return _minRequestDataRate;
    }

    /**
     * @param bytesPerSecond The minimum request data rate in bytes per second; or &lt;=0 for no limit
     */
    public void setMinRequestDataRate(long bytesPerSecond)
    {
        _minRequestDataRate = bytesPerSecond;
    }

    /**
     * @return The minimum response data rate in bytes per second; or &lt;=0 for no limit
     */
    @ManagedAttribute("The minimum response content data rate in bytes per second")
    public long getMinResponseDataRate()
    {
        return _minResponseDataRate;
    }

    /**
     * <p>Sets an minimum response content data rate.</p>
     * <p>The value is enforced only approximately - not precisely - due to the fact that
     * for efficiency reasons buffer writes may be comprised of both response headers and
     * response content.</p>
     *
     * @param bytesPerSecond The minimum response data rate in bytes per second; or &lt;=0 for no limit
     */
    public void setMinResponseDataRate(long bytesPerSecond)
    {
        _minResponseDataRate = bytesPerSecond;
    }

    public HttpCompliance getHttpCompliance()
    {
        return _httpCompliance;
    }

    public void setHttpCompliance(HttpCompliance httpCompliance)
    {
        _httpCompliance = httpCompliance;
    }

    /**
     * @return The CookieCompliance used for parsing request {@code Cookie} headers.
     * @see #getResponseCookieCompliance()
     */
    public CookieCompliance getRequestCookieCompliance()
    {
        return _requestCookieCompliance;
    }

    /**
     * @return The CookieCompliance used for generating response {@code Set-Cookie} headers
     * @see #getRequestCookieCompliance()
     */
    public CookieCompliance getResponseCookieCompliance()
    {
        return _responseCookieCompliance;
    }

    /**
     * @param cookieCompliance The CookieCompliance to use for parsing request {@code Cookie} headers.
     */
    public void setRequestCookieCompliance(CookieCompliance cookieCompliance)
    {
        _requestCookieCompliance = cookieCompliance == null ? CookieCompliance.RFC6265 : cookieCompliance;
    }

    /**
     * @param cookieCompliance The CookieCompliance to use for generating response {@code Set-Cookie} headers
     */
    public void setResponseCookieCompliance(CookieCompliance cookieCompliance)
    {
        _responseCookieCompliance = cookieCompliance == null ? CookieCompliance.RFC6265 : cookieCompliance;
    }

    /**
     * @param notifyRemoteAsyncErrors whether remote errors, when detected, are notified to async applications
     */
    public void setNotifyRemoteAsyncErrors(boolean notifyRemoteAsyncErrors)
    {
        this._notifyRemoteAsyncErrors = notifyRemoteAsyncErrors;
    }

    /**
     * @return whether remote errors, when detected, are notified to async applications
     */
    @ManagedAttribute("Whether remote errors, when detected, are notified to async applications")
    public boolean isNotifyRemoteAsyncErrors()
    {
        return _notifyRemoteAsyncErrors;
    }

    @Override
    public String dump()
    {
        return Dumpable.dump(this);
    }

    @Override
    public void dump(Appendable out, String indent) throws IOException
    {
        Dumpable.dumpObjects(out, indent, this,
            new DumpableCollection("customizers", _customizers),
            new DumpableCollection("formEncodedMethods", _formEncodedMethods.keySet()),
            "outputBufferSize=" + _outputBufferSize,
            "outputAggregationSize=" + _outputAggregationSize,
            "requestHeaderSize=" + _requestHeaderSize,
            "responseHeaderSize=" + _responseHeaderSize,
            "headerCacheSize=" + _headerCacheSize,
            "secureScheme=" + _secureScheme,
            "securePort=" + _securePort,
            "idleTimeout=" + _idleTimeout,
            "sendDateHeader=" + _sendDateHeader,
            "sendServerVersion=" + _sendServerVersion,
            "sendXPoweredBy=" + _sendXPoweredBy,
            "delayDispatchUntilContent=" + _delayDispatchUntilContent,
            "persistentConnectionsEnabled=" + _persistentConnectionsEnabled,
            "maxErrorDispatches=" + _maxErrorDispatches,
            "minRequestDataRate=" + _minRequestDataRate,
            "minResponseDataRate=" + _minResponseDataRate,
            "requestCookieCompliance=" + _requestCookieCompliance,
            "responseCookieCompliance=" + _responseCookieCompliance,
            "notifyRemoteAsyncErrors=" + _notifyRemoteAsyncErrors
        );
    }

    @Override
    public String toString()
    {
        return String.format("%s@%x{%d/%d,%d/%d,%s://:%d,%s}",
            this.getClass().getSimpleName(),
            hashCode(),
            _outputBufferSize,
            _outputAggregationSize,
            _requestHeaderSize,
            _responseHeaderSize,
            _secureScheme,
            _securePort,
            _customizers);
    }
}<|MERGE_RESOLUTION|>--- conflicted
+++ resolved
@@ -56,12 +56,8 @@
     private int _outputAggregationSize = _outputBufferSize / 4;
     private int _requestHeaderSize = 8 * 1024;
     private int _responseHeaderSize = 8 * 1024;
-<<<<<<< HEAD
-    private int _headerCacheSize = 4 * 1024;
+    private int _headerCacheSize = 1024;
     private boolean _headerCacheCaseSensitive = false;
-=======
-    private int _headerCacheSize = 1024;
->>>>>>> 4f98bf0f
     private int _securePort;
     private long _idleTimeout = -1;
     private String _secureScheme = HttpScheme.HTTPS.asString();
