//
// ========================================================================
// Copyright (c) 1995-2020 Mort Bay Consulting Pty Ltd and others.
//
// This program and the accompanying materials are made available under
// the terms of the Eclipse Public License 2.0 which is available at
// https://www.eclipse.org/legal/epl-2.0
//
// This Source Code may also be made available under the following
// Secondary Licenses when the conditions for such availability set
// forth in the Eclipse Public License, v. 2.0 are satisfied:
// the Apache License v2.0 which is available at
// https://www.apache.org/licenses/LICENSE-2.0
//
// SPDX-License-Identifier: EPL-2.0 OR Apache-2.0
// ========================================================================
//

package org.eclipse.jetty.server;

import java.io.IOException;
import java.net.Inet4Address;
import java.net.Inet6Address;
import java.net.InetAddress;
import java.net.InetSocketAddress;
import java.nio.ByteBuffer;
import java.nio.channels.ReadPendingException;
import java.nio.channels.WritePendingException;
import java.nio.charset.StandardCharsets;

import org.eclipse.jetty.io.AbstractConnection;
import org.eclipse.jetty.io.Connection;
import org.eclipse.jetty.io.EndPoint;
import org.eclipse.jetty.util.AttributesMap;
import org.eclipse.jetty.util.BufferUtil;
import org.eclipse.jetty.util.Callback;
import org.eclipse.jetty.util.TypeUtil;
import org.eclipse.jetty.util.log.Log;
import org.eclipse.jetty.util.log.Logger;

/**
 * <p>ConnectionFactory for the PROXY Protocol.</p>
 * <p>This factory can be placed in front of any other connection factory
 * to process the proxy v1 or v2 line before the normal protocol handling</p>
 *
 * @see <a href="http://www.haproxy.org/download/1.5/doc/proxy-protocol.txt">http://www.haproxy.org/download/1.5/doc/proxy-protocol.txt</a>
 */
public class ProxyConnectionFactory extends DetectorConnectionFactory
{
    public static final String TLS_VERSION = "TLS_VERSION";
    private static final Logger LOG = Log.getLogger(ProxyConnectionFactory.class);

    public ProxyConnectionFactory()
    {
        this(null);
    }

    public ProxyConnectionFactory(String nextProtocol)
    {
        super(new ProxyV1ConnectionFactory(nextProtocol), new ProxyV2ConnectionFactory(nextProtocol));
    }

    private static ConnectionFactory findNextConnectionFactory(String nextProtocol, Connector connector, String currentProtocol, EndPoint endp)
    {
        currentProtocol = "[" + currentProtocol + "]";
        if (LOG.isDebugEnabled())
            LOG.debug("finding connection factory following {} for protocol {}", currentProtocol, nextProtocol);
        String nextProtocolToFind = nextProtocol;
        if (nextProtocol == null)
            nextProtocolToFind = AbstractConnectionFactory.findNextProtocol(connector, currentProtocol);
        if (nextProtocolToFind == null)
            throw new IllegalStateException("Cannot find protocol following '" + currentProtocol + "' in connector's protocol list " + connector.getProtocols() + " for " + endp);
        ConnectionFactory connectionFactory = connector.getConnectionFactory(nextProtocolToFind);
        if (connectionFactory == null)
            throw new IllegalStateException("Cannot find protocol '" + nextProtocol + "' in connector's protocol list " + connector.getProtocols() + " for " + endp);
        if (LOG.isDebugEnabled())
            LOG.debug("found next connection factory {} for protocol {}", connectionFactory, nextProtocol);
        return connectionFactory;
    }

    public int getMaxProxyHeader()
    {
        ProxyV2ConnectionFactory v2 = getBean(ProxyV2ConnectionFactory.class);
        return v2.getMaxProxyHeader();
    }

    public void setMaxProxyHeader(int maxProxyHeader)
    {
        ProxyV2ConnectionFactory v2 = getBean(ProxyV2ConnectionFactory.class);
        v2.setMaxProxyHeader(maxProxyHeader);
    }

    private static class ProxyV1ConnectionFactory extends AbstractConnectionFactory implements Detecting
    {
        private static final byte[] SIGNATURE = "PROXY".getBytes(StandardCharsets.US_ASCII);

        private final String _nextProtocol;

        private ProxyV1ConnectionFactory(String nextProtocol)
        {
            super("proxy");
            this._nextProtocol = nextProtocol;
        }

        @Override
        public Detection detect(ByteBuffer buffer)
        {
            if (LOG.isDebugEnabled())
                LOG.debug("Proxy v1 attempting detection with {} bytes", buffer.remaining());
            if (buffer.remaining() < SIGNATURE.length)
            {
                if (LOG.isDebugEnabled())
                    LOG.debug("Proxy v1 detection requires more bytes");
                return Detection.NEED_MORE_BYTES;
            }

            for (int i = 0; i < SIGNATURE.length; i++)
            {
                byte signatureByte = SIGNATURE[i];
                byte byteInBuffer = buffer.get(i);
                if (byteInBuffer != signatureByte)
                {
                    if (LOG.isDebugEnabled())
                        LOG.debug("Proxy v1 detection unsuccessful");
                    return Detection.NOT_RECOGNIZED;
                }
            }

            if (LOG.isDebugEnabled())
                LOG.debug("Proxy v1 detection succeeded");
            return Detection.RECOGNIZED;
        }

        @Override
        public Connection newConnection(Connector connector, EndPoint endp)
        {
            ConnectionFactory nextConnectionFactory = findNextConnectionFactory(_nextProtocol, connector, getProtocol(), endp);
            return configure(new ProxyProtocolV1Connection(endp, connector, nextConnectionFactory), connector, endp);
        }

        private static class ProxyProtocolV1Connection extends AbstractConnection implements Connection.UpgradeFrom, Connection.UpgradeTo
        {
            // 0     1 2       3       4 5 6
            // 98765432109876543210987654321
            // PROXY P R.R.R.R L.L.L.L R Lrn
            private static final int CR_INDEX = 6;
            private static final int LF_INDEX = 7;

            private final Connector _connector;
            private final ConnectionFactory _next;
            private final ByteBuffer _buffer;
            private final StringBuilder _builder = new StringBuilder();
            private final String[] _fields = new String[6];
            private int _index;
            private int _length;

            private ProxyProtocolV1Connection(EndPoint endp, Connector connector, ConnectionFactory next)
            {
                super(endp, connector.getExecutor());
                _connector = connector;
                _next = next;
                _buffer = _connector.getByteBufferPool().acquire(getInputBufferSize(), true);
            }

            @Override
            public void onFillable()
            {
                if (LOG.isDebugEnabled())
                    LOG.debug("Proxy v1 onFillable current index = ", _index);
                try
                {
                    while (_index < LF_INDEX)
                    {
                        // Read data
                        int fill = getEndPoint().fill(_buffer);
                        if (LOG.isDebugEnabled())
                            LOG.debug("Proxy v1 filled buffer with {} bytes", fill);
                        if (fill < 0)
                        {
                            _connector.getByteBufferPool().release(_buffer);
                            getEndPoint().shutdownOutput();
                            return;
                        }
                        if (fill == 0)
                        {
                            fillInterested();
                            return;
                        }

                        if (parse())
                            break;
                    }

                    if (LOG.isDebugEnabled())
                        LOG.debug("Proxy v1 onFillable parsing done, now upgrading");
                    upgrade();
                }
                catch (Throwable x)
                {
                    LOG.warn("Proxy v1 error for {}", getEndPoint(), x);
                    releaseAndClose();
                }
            }

            @Override
            public void onOpen()
            {
                super.onOpen();

                try
                {
                    while (_index < LF_INDEX)
                    {
                        if (!parse())
                        {
                            if (LOG.isDebugEnabled())
                                LOG.debug("Proxy v1 onOpen parsing ran out of bytes, marking as fillInterested");
                            fillInterested();
                            return;
                        }
                    }

                    if (LOG.isDebugEnabled())
                        LOG.debug("Proxy v1 onOpen parsing done, now upgrading");
                    upgrade();
                }
                catch (Throwable x)
                {
                    LOG.warn("Proxy v1 error for {}", getEndPoint(), x);
                    releaseAndClose();
                }
            }

            @Override
            public ByteBuffer onUpgradeFrom()
            {
                return _buffer;
            }

            @Override
            public void onUpgradeTo(ByteBuffer prefilled)
            {
                if (LOG.isDebugEnabled())
                    LOG.debug("Proxy v1 copying prefilled buffer {}", BufferUtil.toDetailString(prefilled));
                if (BufferUtil.hasContent(prefilled))
                    BufferUtil.append(_buffer, prefilled);
            }

            /**
             * @return true when parsing is done, false when more bytes are needed.
             */
            private boolean parse() throws IOException
            {
                if (LOG.isDebugEnabled())
                    LOG.debug("Proxy v1 parsing {}", BufferUtil.toDetailString(_buffer));
                _length += _buffer.remaining();

                // Parse fields
                while (_buffer.hasRemaining())
                {
                    byte b = _buffer.get();
                    if (_index < CR_INDEX)
                    {
                        if (b == ' ' || b == '\r')
                        {
                            _fields[_index++] = _builder.toString();
                            _builder.setLength(0);
                            if (b == '\r')
                                _index = CR_INDEX;
                        }
                        else if (b < ' ')
                        {
                            throw new IOException("Proxy v1 bad character " + (b & 0xFF));
                        }
                        else
                        {
                            _builder.append((char)b);
                        }
                    }
                    else
                    {
                        if (b == '\n')
                        {
                            _index = LF_INDEX;
                            if (LOG.isDebugEnabled())
                                LOG.debug("Proxy v1 parsing is done");
                            return true;
                        }

                        throw new IOException("Proxy v1 bad CRLF " + (b & 0xFF));
                    }
                }

                // Not enough bytes.
                if (LOG.isDebugEnabled())
                    LOG.debug("Proxy v1 parsing requires more bytes");
                return false;
            }

            private void releaseAndClose()
            {
                if (LOG.isDebugEnabled())
                    LOG.debug("Proxy v1 releasing buffer and closing");
                _connector.getByteBufferPool().release(_buffer);
                close();
            }

            private void upgrade()
            {
                int proxyLineLength = _length - _buffer.remaining();
                if (LOG.isDebugEnabled())
                    LOG.debug("Proxy v1 pre-upgrade packet length (including CRLF) is {}", proxyLineLength);
                if (proxyLineLength >= 110)
                {
                    LOG.warn("Proxy v1 PROXY line too long {} for {}", proxyLineLength, getEndPoint());
                    releaseAndClose();
                    return;
                }

                // Check proxy
                if (!"PROXY".equals(_fields[0]))
                {
                    LOG.warn("Proxy v1 not PROXY protocol for {}", getEndPoint());
                    releaseAndClose();
                    return;
                }

                String srcIP = _fields[2];
                String srcPort = _fields[4];
                String dstIP = _fields[3];
                String dstPort = _fields[5];
                // If UNKNOWN, we must ignore the information sent, so use the EndPoint's.
                boolean unknown = "UNKNOWN".equalsIgnoreCase(_fields[1]);
                if (unknown)
                {
                    srcIP = getEndPoint().getRemoteAddress().getAddress().getHostAddress();
                    srcPort = String.valueOf(getEndPoint().getRemoteAddress().getPort());
                    dstIP = getEndPoint().getLocalAddress().getAddress().getHostAddress();
                    dstPort = String.valueOf(getEndPoint().getLocalAddress().getPort());
                }
                InetSocketAddress remote = new InetSocketAddress(srcIP, Integer.parseInt(srcPort));
                InetSocketAddress local = new InetSocketAddress(dstIP, Integer.parseInt(dstPort));

                if (LOG.isDebugEnabled())
                    LOG.debug("Proxy v1 next protocol '{}' for {} r={} l={}", _next, getEndPoint(), remote, local);

                EndPoint endPoint = new ProxyEndPoint(getEndPoint(), remote, local);
                upgradeToConnectionFactory(_next, _connector, endPoint);
            }
        }
    }

    private static class ProxyV2ConnectionFactory extends AbstractConnectionFactory implements Detecting
    {
        private enum Family
        {
            UNSPEC, INET, INET6, UNIX
        }

        private enum Transport
        {
            UNSPEC, STREAM, DGRAM
        }

        private static final byte[] SIGNATURE = new byte[]
        {
            0x0D, 0x0A, 0x0D, 0x0A, 0x00, 0x0D, 0x0A, 0x51, 0x55, 0x49, 0x54, 0x0A
        };
        private final String _nextProtocol;
        private int _maxProxyHeader = 1024;

        private ProxyV2ConnectionFactory(String nextProtocol)
        {
            super("proxy");
            this._nextProtocol = nextProtocol;
        }

        @Override
        public Detection detect(ByteBuffer buffer)
        {
            if (LOG.isDebugEnabled())
                LOG.debug("Proxy v2 attempting detection with {} bytes", buffer.remaining());
            if (buffer.remaining() < SIGNATURE.length)
            {
                if (LOG.isDebugEnabled())
                    LOG.debug("Proxy v2 detection requires more bytes");
                return Detection.NEED_MORE_BYTES;
            }

            for (int i = 0; i < SIGNATURE.length; i++)
            {
                byte signatureByte = SIGNATURE[i];
                byte byteInBuffer = buffer.get(i);
                if (byteInBuffer != signatureByte)
                {
                    if (LOG.isDebugEnabled())
                        LOG.debug("Proxy v2 detection unsuccessful");
                    return Detection.NOT_RECOGNIZED;
                }
            }

            if (LOG.isDebugEnabled())
                LOG.debug("Proxy v2 detection succeeded");
            return Detection.RECOGNIZED;
        }

        public int getMaxProxyHeader()
        {
            return _maxProxyHeader;
        }

        public void setMaxProxyHeader(int maxProxyHeader)
        {
            _maxProxyHeader = maxProxyHeader;
        }

        @Override
        public Connection newConnection(Connector connector, EndPoint endp)
        {
            ConnectionFactory nextConnectionFactory = findNextConnectionFactory(_nextProtocol, connector, getProtocol(), endp);
            return configure(new ProxyProtocolV2Connection(endp, connector, nextConnectionFactory), connector, endp);
        }

        private class ProxyProtocolV2Connection extends AbstractConnection implements Connection.UpgradeFrom, Connection.UpgradeTo
        {
            private static final int HEADER_LENGTH = 16;

            private final Connector _connector;
            private final ConnectionFactory _next;
            private final ByteBuffer _buffer;
            private boolean _local;
            private Family _family;
            private int _length;
            private boolean _headerParsed;

            protected ProxyProtocolV2Connection(EndPoint endp, Connector connector, ConnectionFactory next)
            {
                super(endp, connector.getExecutor());
                _connector = connector;
                _next = next;
                _buffer = _connector.getByteBufferPool().acquire(getInputBufferSize(), true);
            }

            @Override
            public void onUpgradeTo(ByteBuffer prefilled)
            {
                if (LOG.isDebugEnabled())
                    LOG.debug("Proxy v2 copying prefilled buffer {}", BufferUtil.toDetailString(prefilled));
                if (BufferUtil.hasContent(prefilled))
                    BufferUtil.append(_buffer, prefilled);
            }

            @Override
            public void onOpen()
            {
                super.onOpen();

                try
                {
                    parseHeader();
                    if (_headerParsed && _buffer.remaining() >= _length)
                    {
                        if (LOG.isDebugEnabled())
                            LOG.debug("Proxy v2 onOpen parsing fixed length packet part done, now upgrading");
                        parseBodyAndUpgrade();
                    }
                    else
                    {
                        if (LOG.isDebugEnabled())
                            LOG.debug("Proxy v2 onOpen parsing fixed length packet ran out of bytes, marking as fillInterested");
                        fillInterested();
                    }
                }
                catch (Exception x)
                {
                    LOG.warn("Proxy v2 error for {}", getEndPoint(), x);
                    releaseAndClose();
                }
            }

            @Override
            public void onFillable()
            {
                try
                {
                    if (LOG.isDebugEnabled())
                        LOG.debug("Proxy v2 onFillable header parsed? ", _headerParsed);
                    while (!_headerParsed)
                    {
                        // Read data
                        int fill = getEndPoint().fill(_buffer);
                        if (LOG.isDebugEnabled())
                            LOG.debug("Proxy v2 filled buffer with {} bytes", fill);
                        if (fill < 0)
                        {
                            _connector.getByteBufferPool().release(_buffer);
                            getEndPoint().shutdownOutput();
                            return;
                        }
                        if (fill == 0)
                        {
                            fillInterested();
                            return;
                        }

                        parseHeader();
                    }

                    if (LOG.isDebugEnabled())
                        LOG.debug("Proxy v2 onFillable header parsed, length = {}, buffer = {}", _length, BufferUtil.toDetailString(_buffer));

                    while (_buffer.remaining() < _length)
                    {
                        // Read data
                        int fill = getEndPoint().fill(_buffer);
                        if (LOG.isDebugEnabled())
                            LOG.debug("Proxy v2 filled buffer with {} bytes", fill);
                        if (fill < 0)
                        {
                            _connector.getByteBufferPool().release(_buffer);
                            getEndPoint().shutdownOutput();
                            return;
                        }
                        if (fill == 0)
                        {
                            fillInterested();
                            return;
                        }
                    }

                    parseBodyAndUpgrade();
                }
                catch (Throwable x)
                {
                    LOG.warn("Proxy v2 error for " + getEndPoint(), x);
                    releaseAndClose();
                }
            }

            @Override
            public ByteBuffer onUpgradeFrom()
            {
                return _buffer;
            }

            private void parseBodyAndUpgrade() throws IOException
            {
                // stop reading when bufferRemainingReserve bytes are remaining in the buffer
                int nonProxyRemaining = _buffer.remaining() - _length;
                if (LOG.isDebugEnabled())
                    LOG.debug("Proxy v2 parsing body, length = {}, buffer = {}", _length, BufferUtil.toHexSummary(_buffer));

                if (LOG.isDebugEnabled())
                    LOG.debug("Proxy v2 body {} from {} for {}", _next, BufferUtil.toHexSummary(_buffer), this);

                // Do we need to wrap the endpoint?
                EndPoint endPoint = getEndPoint();
                if (!_local)
                {
                    InetAddress src;
                    InetAddress dst;
                    int sp;
                    int dp;

                    switch (_family)
                    {
                        case INET:
                        {
                            byte[] addr = new byte[4];
                            _buffer.get(addr);
                            src = Inet4Address.getByAddress(addr);
                            _buffer.get(addr);
                            dst = Inet4Address.getByAddress(addr);
                            sp = _buffer.getChar();
                            dp = _buffer.getChar();
                            break;
                        }

                        case INET6:
                        {
                            byte[] addr = new byte[16];
                            _buffer.get(addr);
                            src = Inet6Address.getByAddress(addr);
                            _buffer.get(addr);
                            dst = Inet6Address.getByAddress(addr);
                            sp = _buffer.getChar();
                            dp = _buffer.getChar();
                            break;
                        }

                        default:
                            throw new IllegalStateException();
                    }

                    // Extract Addresses
                    InetSocketAddress remote = new InetSocketAddress(src, sp);
                    InetSocketAddress local = new InetSocketAddress(dst, dp);
                    ProxyEndPoint proxyEndPoint = new ProxyEndPoint(endPoint, remote, local);
                    endPoint = proxyEndPoint;

                    // Any additional info?
                    while (_buffer.remaining() > nonProxyRemaining)
                    {
                        int type = 0xff & _buffer.get();
                        int length = _buffer.getChar();
                        byte[] value = new byte[length];
                        _buffer.get(value);

                        if (LOG.isDebugEnabled())
                            LOG.debug(String.format("Proxy v2 T=%x L=%d V=%s for %s", type, length, TypeUtil.toHexString(value), this));

                        switch (type)
                        {
                            case 0x20: // PP2_TYPE_SSL
                            {
                                int client = value[0] & 0xFF;
                                switch (client)
                                {
                                    case 0x01: // PP2_CLIENT_SSL
                                    {
                                        int i = 5; // Index of the first sub_tlv, after verify.
                                        while (i < length)
                                        {
                                            int subType = value[i++] & 0xFF;
                                            int subLength = (value[i++] & 0xFF) * 256 + (value[i++] & 0xFF);
                                            byte[] subValue = new byte[subLength];
                                            System.arraycopy(value, i, subValue, 0, subLength);
                                            i += subLength;
                                            switch (subType)
                                            {
                                                case 0x21: // PP2_SUBTYPE_SSL_VERSION
                                                    String tlsVersion = new String(subValue, StandardCharsets.US_ASCII);
                                                    proxyEndPoint.setAttribute(TLS_VERSION, tlsVersion);
                                                    break;
                                                case 0x22: // PP2_SUBTYPE_SSL_CN
                                                case 0x23: // PP2_SUBTYPE_SSL_CIPHER
                                                case 0x24: // PP2_SUBTYPE_SSL_SIG_ALG
                                                case 0x25: // PP2_SUBTYPE_SSL_KEY_ALG
                                                default:
                                                    break;
                                            }
                                        }
                                        break;
                                    }
                                    case 0x02: // PP2_CLIENT_CERT_CONN
                                    case 0x04: // PP2_CLIENT_CERT_SESS
                                    default:
                                        break;
                                }
                                break;
                            }
                            case 0x01: // PP2_TYPE_ALPN
                            case 0x02: // PP2_TYPE_AUTHORITY
                            case 0x03: // PP2_TYPE_CRC32C
                            case 0x04: // PP2_TYPE_NOOP
                            case 0x30: // PP2_TYPE_NETNS
                            default:
                                break;
                        }
                    }

                    if (LOG.isDebugEnabled())
                        LOG.debug("Proxy v2 {} {}", getEndPoint(), proxyEndPoint.toString());
                }

                if (LOG.isDebugEnabled())
                    LOG.debug("Proxy v2 parsing dynamic packet part is now done, upgrading to {}", _nextProtocol);
                upgradeToConnectionFactory(_next, _connector, endPoint);
            }

            private void parseHeader() throws IOException
            {
                if (LOG.isDebugEnabled())
                    LOG.debug("Proxy v2 parsing fixed length packet part, buffer = {}", BufferUtil.toDetailString(_buffer));
                if (_buffer.remaining() < HEADER_LENGTH)
                    return;

                if (LOG.isDebugEnabled())
                    LOG.debug("Proxy v2 header {} for {}", BufferUtil.toHexSummary(_buffer), this);

                // struct proxy_hdr_v2 {
                //     uint8_t sig[12];  /* hex 0D 0A 0D 0A 00 0D 0A 51 55 49 54 0A */
                //     uint8_t ver_cmd;  /* protocol version and command */
                //     uint8_t fam;      /* protocol family and address */
                //     uint16_t len;     /* number of following bytes part of the header */
                // };
                for (byte signatureByte : SIGNATURE)
                {
                    if (_buffer.get() != signatureByte)
                        throw new IOException("Proxy v2 bad PROXY signature");
                }

                int versionAndCommand = 0xFF & _buffer.get();
                if ((versionAndCommand & 0xF0) != 0x20)
                    throw new IOException("Proxy v2 bad PROXY version");
                _local = (versionAndCommand & 0xF) == 0x00;

                int transportAndFamily = 0xFF & _buffer.get();
                switch (transportAndFamily >> 4)
                {
                    case 0:
                        _family = Family.UNSPEC;
                        break;
                    case 1:
                        _family = Family.INET;
                        break;
                    case 2:
                        _family = Family.INET6;
                        break;
                    case 3:
                        _family = Family.UNIX;
                        break;
                    default:
                        throw new IOException("Proxy v2 bad PROXY family");
                }

                Transport transport;
                switch (0xF & transportAndFamily)
                {
                    case 0:
                        transport = Transport.UNSPEC;
                        break;
                    case 1:
                        transport = Transport.STREAM;
                        break;
                    case 2:
                        transport = Transport.DGRAM;
                        break;
                    default:
                        throw new IOException("Proxy v2 bad PROXY family");
                }

                _length = _buffer.getChar();

                if (!_local && (_family == Family.UNSPEC || _family == Family.UNIX || transport != Transport.STREAM))
                    throw new IOException(String.format("Proxy v2 unsupported PROXY mode 0x%x,0x%x", versionAndCommand, transportAndFamily));

                if (_length > getMaxProxyHeader())
                    throw new IOException(String.format("Proxy v2 Unsupported PROXY mode 0x%x,0x%x,0x%x", versionAndCommand, transportAndFamily, _length));

                if (LOG.isDebugEnabled())
                    LOG.debug("Proxy v2 fixed length packet part is now parsed");
                _headerParsed = true;
            }

            private void releaseAndClose()
            {
                _connector.getByteBufferPool().release(_buffer);
                close();
            }
        }
    }

    public static class ProxyEndPoint extends AttributesMap implements EndPoint
    {
        private final EndPoint _endp;
        private final InetSocketAddress _remote;
        private final InetSocketAddress _local;

        public ProxyEndPoint(EndPoint endp, InetSocketAddress remote, InetSocketAddress local)
        {
            _endp = endp;
            _remote = remote;
            _local = local;
        }

        @Override
<<<<<<< HEAD
        public InetSocketAddress getLocalAddress()
=======
        public void close()
>>>>>>> 9f7a82b1
        {
            _endp.close();
        }

        @Override
        public int fill(ByteBuffer buffer) throws IOException
        {
            return _endp.fill(buffer);
        }

        @Override
        public void fillInterested(Callback callback) throws ReadPendingException
        {
            _endp.fillInterested(callback);
        }

        @Override
        public boolean flush(ByteBuffer... buffer) throws IOException
        {
            return _endp.flush(buffer);
        }

        @Override
        public Connection getConnection()
        {
            return _endp.getConnection();
        }

        @Override
        public void setConnection(Connection connection)
        {
            _endp.setConnection(connection);
        }

        @Override
        public long getCreatedTimeStamp()
        {
            return _endp.getCreatedTimeStamp();
        }

        @Override
        public long getIdleTimeout()
        {
            return _endp.getIdleTimeout();
        }

        @Override
<<<<<<< HEAD
        public void close(Throwable cause)
        {
            _endp.close(cause);
=======
        public void setIdleTimeout(long idleTimeout)
        {
            _endp.setIdleTimeout(idleTimeout);
>>>>>>> 9f7a82b1
        }

        @Override
        public InetSocketAddress getLocalAddress()
        {
            return _local;
        }

        @Override
        public InetSocketAddress getRemoteAddress()
        {
            return _remote;
        }

        @Override
        public Object getTransport()
        {
            return _endp.getTransport();
        }

        @Override
        public boolean isFillInterested()
        {
            return _endp.isFillInterested();
        }

        @Override
        public boolean isInputShutdown()
        {
            return _endp.isInputShutdown();
        }

        @Override
        public boolean isOpen()
        {
            return _endp.isOpen();
        }

        @Override
        public boolean isOptimizedForDirectBuffers()
        {
            return _endp.isOptimizedForDirectBuffers();
        }

        @Override
        public boolean isOutputShutdown()
        {
            return _endp.isOutputShutdown();
        }

        @Override
        public void onClose()
        {
            _endp.onClose();
        }

        @Override
        public void onOpen()
        {
            _endp.onOpen();
        }

        @Override
        public void shutdownOutput()
        {
            _endp.shutdownOutput();
        }

        @Override
        public String toString()
        {
            return String.format("%s@%x[remote=%s,local=%s,endpoint=%s]",
                getClass().getSimpleName(),
                hashCode(),
                _remote,
                _local,
                _endp);
        }

        @Override
<<<<<<< HEAD
        public void onClose(Throwable cause)
        {
            _endp.onClose(cause);
=======
        public boolean tryFillInterested(Callback callback)
        {
            return _endp.tryFillInterested(callback);
>>>>>>> 9f7a82b1
        }

        @Override
        public void upgrade(Connection newConnection)
        {
            _endp.upgrade(newConnection);
        }

        @Override
        public void write(Callback callback, ByteBuffer... buffers) throws WritePendingException
        {
            _endp.write(callback, buffers);
        }
    }
}<|MERGE_RESOLUTION|>--- conflicted
+++ resolved
@@ -765,71 +765,61 @@
         }
 
         @Override
-<<<<<<< HEAD
+        public void close(Throwable cause)
+        {
+            _endp.close(cause);
+        }
+
+        @Override
+        public int fill(ByteBuffer buffer) throws IOException
+        {
+            return _endp.fill(buffer);
+        }
+
+        @Override
+        public void fillInterested(Callback callback) throws ReadPendingException
+        {
+            _endp.fillInterested(callback);
+        }
+
+        @Override
+        public boolean flush(ByteBuffer... buffer) throws IOException
+        {
+            return _endp.flush(buffer);
+        }
+
+        @Override
+        public Connection getConnection()
+        {
+            return _endp.getConnection();
+        }
+
+        @Override
+        public void setConnection(Connection connection)
+        {
+            _endp.setConnection(connection);
+        }
+
+        @Override
+        public long getCreatedTimeStamp()
+        {
+            return _endp.getCreatedTimeStamp();
+        }
+
+        @Override
+        public long getIdleTimeout()
+        {
+            return _endp.getIdleTimeout();
+        }
+
+        @Override
+        public void setIdleTimeout(long idleTimeout)
+        {
+            _endp.setIdleTimeout(idleTimeout);
+        }
+
+        @Override
         public InetSocketAddress getLocalAddress()
-=======
-        public void close()
->>>>>>> 9f7a82b1
-        {
-            _endp.close();
-        }
-
-        @Override
-        public int fill(ByteBuffer buffer) throws IOException
-        {
-            return _endp.fill(buffer);
-        }
-
-        @Override
-        public void fillInterested(Callback callback) throws ReadPendingException
-        {
-            _endp.fillInterested(callback);
-        }
-
-        @Override
-        public boolean flush(ByteBuffer... buffer) throws IOException
-        {
-            return _endp.flush(buffer);
-        }
-
-        @Override
-        public Connection getConnection()
-        {
-            return _endp.getConnection();
-        }
-
-        @Override
-        public void setConnection(Connection connection)
-        {
-            _endp.setConnection(connection);
-        }
-
-        @Override
-        public long getCreatedTimeStamp()
-        {
-            return _endp.getCreatedTimeStamp();
-        }
-
-        @Override
-        public long getIdleTimeout()
-        {
-            return _endp.getIdleTimeout();
-        }
-
-        @Override
-<<<<<<< HEAD
-        public void close(Throwable cause)
-        {
-            _endp.close(cause);
-=======
-        public void setIdleTimeout(long idleTimeout)
-        {
-            _endp.setIdleTimeout(idleTimeout);
->>>>>>> 9f7a82b1
-        }
-
-        @Override
-        public InetSocketAddress getLocalAddress()
         {
             return _local;
         }
@@ -865,21 +855,15 @@
         }
 
         @Override
-        public boolean isOptimizedForDirectBuffers()
-        {
-            return _endp.isOptimizedForDirectBuffers();
-        }
-
-        @Override
         public boolean isOutputShutdown()
         {
             return _endp.isOutputShutdown();
         }
 
         @Override
-        public void onClose()
-        {
-            _endp.onClose();
+        public void onClose(Throwable cause)
+        {
+            _endp.onClose(cause);
         }
 
         @Override
@@ -906,15 +890,9 @@
         }
 
         @Override
-<<<<<<< HEAD
-        public void onClose(Throwable cause)
-        {
-            _endp.onClose(cause);
-=======
         public boolean tryFillInterested(Callback callback)
         {
             return _endp.tryFillInterested(callback);
->>>>>>> 9f7a82b1
         }
 
         @Override
