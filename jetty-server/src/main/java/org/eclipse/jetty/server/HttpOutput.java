//
//  ========================================================================
//  Copyright (c) 1995-2016 Mort Bay Consulting Pty. Ltd.
//  ------------------------------------------------------------------------
//  All rights reserved. This program and the accompanying materials
//  are made available under the terms of the Eclipse Public License v1.0
//  and Apache License v2.0 which accompanies this distribution.
//
//      The Eclipse Public License is available at
//      http://www.eclipse.org/legal/epl-v10.html
//
//      The Apache License v2.0 is available at
//      http://www.opensource.org/licenses/apache2.0.php
//
//  You may elect to redistribute this code under either of these licenses.
//  ========================================================================
//

package org.eclipse.jetty.server;

import java.io.Closeable;
import java.io.IOException;
import java.io.InputStream;
import java.nio.ByteBuffer;
import java.nio.channels.ReadableByteChannel;
import java.nio.channels.WritePendingException;
import java.util.concurrent.atomic.AtomicReference;

import javax.servlet.RequestDispatcher;
import javax.servlet.ServletOutputStream;
import javax.servlet.ServletRequest;
import javax.servlet.ServletResponse;
import javax.servlet.WriteListener;

import org.eclipse.jetty.http.HttpContent;
import org.eclipse.jetty.io.EofException;
import org.eclipse.jetty.util.BufferUtil;
import org.eclipse.jetty.util.Callback;
import org.eclipse.jetty.util.IteratingCallback;
import org.eclipse.jetty.util.IteratingNestedCallback;
import org.eclipse.jetty.util.SharedBlockingCallback;
import org.eclipse.jetty.util.SharedBlockingCallback.Blocker;
import org.eclipse.jetty.util.log.Log;
import org.eclipse.jetty.util.log.Logger;

/**
 * <p>{@link HttpOutput} implements {@link ServletOutputStream}
 * as required by the Servlet specification.</p>
 * <p>{@link HttpOutput} buffers content written by the application until a
 * further write will overflow the buffer, at which point it triggers a commit
 * of the response.</p>
 * <p>{@link HttpOutput} can be closed and reopened, to allow requests included
 * via {@link RequestDispatcher#include(ServletRequest, ServletResponse)} to
 * close the stream, to be reopened after the inclusion ends.</p>
 */
public class HttpOutput extends ServletOutputStream implements Runnable
{
    /**
     * The HttpOutput.Interceptor is a single intercept point for all
     * output written to the HttpOutput: via writer; via output stream;
     * asynchronously; or blocking.
     * <p>
     * The Interceptor can be used to implement translations (eg Gzip) or
     * additional buffering that acts on all output.  Interceptors are
     * created in a chain, so that multiple concerns may intercept.
     * <p>
     * The {@link HttpChannel} is an {@link Interceptor} and is always the
     * last link in any Interceptor chain.
     * <p>
     * Responses are committed by the first call to
     * {@link #write(ByteBuffer, boolean, Callback)}
     * and closed by a call to {@link #write(ByteBuffer, boolean, Callback)}
     * with the last boolean set true.  If no content is available to commit
     * or close, then a null buffer is passed.
     */
    public interface Interceptor
    {
        /**
         * Write content.
         * The response is committed by the first call to write and is closed by
         * a call with last == true. Empty content buffers may be passed to
         * force a commit or close.
         *
         * @param content  The content to be written or an empty buffer.
         * @param last     True if this is the last call to write
         * @param callback The callback to use to indicate {@link Callback#succeeded()}
         *                 or {@link Callback#failed(Throwable)}.
         */
        void write(ByteBuffer content, boolean last, Callback callback);

        /**
         * @return The next Interceptor in the chain or null if this is the
         * last Interceptor in the chain.
         */
        Interceptor getNextInterceptor();

        /**
         * @return True if the Interceptor is optimized to receive direct
         * {@link ByteBuffer}s in the {@link #write(ByteBuffer, boolean, Callback)}
         * method.   If false is returned, then passing direct buffers may cause
         * inefficiencies.
         */
        boolean isOptimizedForDirectBuffers();

        /**
         * Reset the buffers.
         * <p>If the Interceptor contains buffers then reset them.
         *
         * @throws IllegalStateException Thrown if the response has been
         *                               committed and buffers and/or headers cannot be reset.
         */
        default void resetBuffer() throws IllegalStateException
        {
            Interceptor next = getNextInterceptor();
            if (next != null)
                next.resetBuffer();
        }
    }

    private static Logger LOG = Log.getLogger(HttpOutput.class);

    private final HttpChannel _channel;
    private final SharedBlockingCallback _writeBlocker;
    private Interceptor _interceptor;

    /**
     * Bytes written via the write API (excludes bytes written via sendContent). Used to autocommit once content length is written.
     */
    private long _written;

    private ByteBuffer _aggregate;
    private int _bufferSize;
    private int _commitSize;
    private WriteListener _writeListener;
    private volatile Throwable _onError;

    /*
    ACTION             OPEN       ASYNC      READY      PENDING       UNREADY       CLOSED
    -------------------------------------------------------------------------------------------
    setWriteListener() READY->owp ise        ise        ise           ise           ise
    write()            OPEN       ise        PENDING    wpe           wpe           eof
    flush()            OPEN       ise        PENDING    wpe           wpe           eof
    close()            CLOSED     CLOSED     CLOSED     CLOSED        wpe           CLOSED
    isReady()          OPEN:true  READY:true READY:true UNREADY:false UNREADY:false CLOSED:true
    write completed    -          -          -          ASYNC         READY->owp    -
    */
    private enum OutputState
    {
        OPEN, ASYNC, READY, PENDING, UNREADY, ERROR, CLOSED
    }

    private final AtomicReference<OutputState> _state = new AtomicReference<>(OutputState.OPEN);

    public HttpOutput(HttpChannel channel)
    {
        _channel = channel;
        _interceptor = channel;
        _writeBlocker = new WriteBlocker(channel);
        HttpConfiguration config = channel.getHttpConfiguration();
        _bufferSize = config.getOutputBufferSize();
        _commitSize = config.getOutputAggregationSize();
        if (_commitSize > _bufferSize)
        {
            LOG.warn("OutputAggregationSize {} exceeds bufferSize {}", _commitSize, _bufferSize);
            _commitSize = _bufferSize;
        }
    }

    public HttpChannel getHttpChannel()
    {
        return _channel;
    }

    public Interceptor getInterceptor()
    {
        return _interceptor;
    }

    public void setInterceptor(Interceptor filter)
    {
        _interceptor = filter;
    }

    public boolean isWritten()
    {
        return _written > 0;
    }

    public long getWritten()
    {
        return _written;
    }

    public void reopen()
    {
<<<<<<< HEAD
        _state.set(OutputState.OPEN);
=======
        HttpConfiguration config = _channel.getHttpConfiguration();
        _bufferSize = config.getOutputBufferSize();
        _commitSize = config.getOutputAggregationSize();
        if (_commitSize>_bufferSize)
        {
            LOG.warn("OutputAggregationSize {} exceeds bufferSize {}",_commitSize,_bufferSize);
            _commitSize=_bufferSize;
        }
        _written = 0;
        reopen();
>>>>>>> 534fb8c4
    }

    private boolean isLastContentToWrite(int len)
    {
        _written += len;
        return _channel.getResponse().isAllContentWritten(_written);
    }

    public boolean isAllContentWritten()
    {
        return _channel.getResponse().isAllContentWritten(_written);
    }

    protected Blocker acquireWriteBlockingCallback() throws IOException
    {
        return _writeBlocker.acquire();
    }

    private void write(ByteBuffer content, boolean complete) throws IOException
    {
        try (Blocker blocker = _writeBlocker.acquire())
        {
            write(content, complete, blocker);
            blocker.block();
        }
        catch (Exception failure)
        {
            if (LOG.isDebugEnabled())
                LOG.debug(failure);
            abort(failure);
            if (failure instanceof IOException)
                throw failure;
            throw new IOException(failure);
        }
    }

    protected void write(ByteBuffer content, boolean complete, Callback callback)
    {
        _interceptor.write(content, complete, callback);
    }

    private void abort(Throwable failure)
    {
        closed();
        _channel.abort(failure);
    }

    @Override
    public void close()
    {
        while (true)
        {
            OutputState state = _state.get();
            switch (state)
            {
                case CLOSED:
                {
                    return;
                }
                case UNREADY:
                {
                    if (_state.compareAndSet(state, OutputState.ERROR))
                        _writeListener.onError(_onError == null ? new EofException("Async close") : _onError);
                    break;
                }
                default:
                {
                    if (!_state.compareAndSet(state, OutputState.CLOSED))
                        break;

                    try
                    {
                        write(BufferUtil.hasContent(_aggregate) ? _aggregate : BufferUtil.EMPTY_BUFFER, !_channel.getResponse().isIncluding());
                    }
                    catch (IOException x)
                    {
                        // Ignore it, it's been already logged in write().
                    }
                    finally
                    {
                        releaseBuffer();
                    }
                    // Return even if an exception is thrown by write().
                    return;
                }
            }
        }
    }

    /**
     * Called to indicate that the last write has been performed.
     * It updates the state and performs cleanup operations.
     */
    void closed()
    {
        while (true)
        {
            OutputState state = _state.get();
            switch (state)
            {
                case CLOSED:
                {
                    return;
                }
                case UNREADY:
                {
                    if (_state.compareAndSet(state, OutputState.ERROR))
                        _writeListener.onError(_onError == null ? new EofException("Async closed") : _onError);
                    break;
                }
                default:
                {
                    if (!_state.compareAndSet(state, OutputState.CLOSED))
                        break;

                    try
                    {
                        _channel.getResponse().closeOutput();
                    }
                    catch (Throwable x)
                    {
                        if (LOG.isDebugEnabled())
                            LOG.debug(x);
                        abort(x);
                    }
                    finally
                    {
                        releaseBuffer();
                    }
                    // Return even if an exception is thrown by closeOutput().
                    return;
                }
            }
        }
    }

    private void releaseBuffer()
    {
        if (_aggregate != null)
        {
            _channel.getConnector().getByteBufferPool().release(_aggregate);
            _aggregate = null;
        }
    }

    public boolean isClosed()
    {
        return _state.get() == OutputState.CLOSED;
    }

    @Override
    public void flush() throws IOException
    {
        while (true)
        {
            switch (_state.get())
            {
                case OPEN:
                    write(BufferUtil.hasContent(_aggregate) ? _aggregate : BufferUtil.EMPTY_BUFFER, false);
                    return;

                case ASYNC:
                    throw new IllegalStateException("isReady() not called");

                case READY:
                    if (!_state.compareAndSet(OutputState.READY, OutputState.PENDING))
                        continue;
                    new AsyncFlush().iterate();
                    return;

                case PENDING:
                case UNREADY:
                    throw new WritePendingException();

                case ERROR:
                    throw new EofException(_onError);

                case CLOSED:
                    return;

                default:
                    throw new IllegalStateException();
            }
        }
    }

    @Override
    public void write(byte[] b, int off, int len) throws IOException
    {
        // Async or Blocking ?
        while (true)
        {
            switch (_state.get())
            {
                case OPEN:
                    // process blocking below
                    break;

                case ASYNC:
                    throw new IllegalStateException("isReady() not called");

                case READY:
                    if (!_state.compareAndSet(OutputState.READY, OutputState.PENDING))
                        continue;

                    // Should we aggregate?
                    boolean last = isLastContentToWrite(len);
                    if (!last && len <= _commitSize)
                    {
                        if (_aggregate == null)
                            _aggregate = _channel.getByteBufferPool().acquire(getBufferSize(), _interceptor.isOptimizedForDirectBuffers());

                        // YES - fill the aggregate with content from the buffer
                        int filled = BufferUtil.fill(_aggregate, b, off, len);

                        // return if we are not complete, not full and filled all the content
                        if (filled == len && !BufferUtil.isFull(_aggregate))
                        {
                            if (!_state.compareAndSet(OutputState.PENDING, OutputState.ASYNC))
                                throw new IllegalStateException();
                            return;
                        }

                        // adjust offset/length
                        off += filled;
                        len -= filled;
                    }

                    // Do the asynchronous writing from the callback
                    new AsyncWrite(b, off, len, last).iterate();
                    return;

                case PENDING:
                case UNREADY:
                    throw new WritePendingException();

                case ERROR:
                    throw new EofException(_onError);

                case CLOSED:
                    throw new EofException("Closed");

                default:
                    throw new IllegalStateException();
            }
            break;
        }

        // handle blocking write

        // Should we aggregate?
        int capacity = getBufferSize();
        boolean last = isLastContentToWrite(len);
        if (!last && len <= _commitSize)
        {
            if (_aggregate == null)
                _aggregate = _channel.getByteBufferPool().acquire(capacity, _interceptor.isOptimizedForDirectBuffers());

            // YES - fill the aggregate with content from the buffer
            int filled = BufferUtil.fill(_aggregate, b, off, len);

            // return if we are not complete, not full and filled all the content
            if (filled == len && !BufferUtil.isFull(_aggregate))
                return;

            // adjust offset/length
            off += filled;
            len -= filled;
        }

        // flush any content from the aggregate
        if (BufferUtil.hasContent(_aggregate))
        {
            write(_aggregate, last && len == 0);

            // should we fill aggregate again from the buffer?
            if (len > 0 && !last && len <= _commitSize && len <= BufferUtil.space(_aggregate))
            {
                BufferUtil.append(_aggregate, b, off, len);
                return;
            }
        }

        // write any remaining content in the buffer directly
        if (len > 0)
        {
            // write a buffer capacity at a time to avoid JVM pooling large direct buffers
            // http://bugs.sun.com/bugdatabase/view_bug.do?bug_id=6210541
            ByteBuffer view = ByteBuffer.wrap(b, off, len);
            while (len > getBufferSize())
            {
                int p = view.position();
                int l = p + getBufferSize();
                view.limit(p + getBufferSize());
                write(view, false);
                len -= getBufferSize();
                view.limit(l + Math.min(len, getBufferSize()));
                view.position(l);
            }
            write(view, last);
        }
        else if (last)
        {
            write(BufferUtil.EMPTY_BUFFER, true);
        }

        if (last)
            closed();
    }

    public void write(ByteBuffer buffer) throws IOException
    {
        // Async or Blocking ?
        while (true)
        {
            switch (_state.get())
            {
                case OPEN:
                    // process blocking below
                    break;

                case ASYNC:
                    throw new IllegalStateException("isReady() not called");

                case READY:
                    if (!_state.compareAndSet(OutputState.READY, OutputState.PENDING))
                        continue;

                    // Do the asynchronous writing from the callback
                    boolean last = isLastContentToWrite(buffer.remaining());
                    new AsyncWrite(buffer, last).iterate();
                    return;

                case PENDING:
                case UNREADY:
                    throw new WritePendingException();

                case ERROR:
                    throw new EofException(_onError);

                case CLOSED:
                    throw new EofException("Closed");

                default:
                    throw new IllegalStateException();
            }
            break;
        }

        // handle blocking write
        int len = BufferUtil.length(buffer);
        boolean last = isLastContentToWrite(len);

        // flush any content from the aggregate
        if (BufferUtil.hasContent(_aggregate))
            write(_aggregate, last && len == 0);

        // write any remaining content in the buffer directly
        if (len > 0)
            write(buffer, last);
        else if (last)
            write(BufferUtil.EMPTY_BUFFER, true);

        if (last)
            closed();
    }

    @Override
    public void write(int b) throws IOException
    {
        _written += 1;
        boolean complete = _channel.getResponse().isAllContentWritten(_written);

        // Async or Blocking ?
        while (true)
        {
            switch (_state.get())
            {
                case OPEN:
                    if (_aggregate == null)
                        _aggregate = _channel.getByteBufferPool().acquire(getBufferSize(), _interceptor.isOptimizedForDirectBuffers());
                    BufferUtil.append(_aggregate, (byte)b);

                    // Check if all written or full
                    if (complete || BufferUtil.isFull(_aggregate))
                    {
                        write(_aggregate, complete);
                        if (complete)
                            closed();
                    }
                    break;

                case ASYNC:
                    throw new IllegalStateException("isReady() not called");

                case READY:
                    if (!_state.compareAndSet(OutputState.READY, OutputState.PENDING))
                        continue;

                    if (_aggregate == null)
                        _aggregate = _channel.getByteBufferPool().acquire(getBufferSize(), _interceptor.isOptimizedForDirectBuffers());
                    BufferUtil.append(_aggregate, (byte)b);

                    // Check if all written or full
                    if (!complete && !BufferUtil.isFull(_aggregate))
                    {
                        if (!_state.compareAndSet(OutputState.PENDING, OutputState.ASYNC))
                            throw new IllegalStateException();
                        return;
                    }

                    // Do the asynchronous writing from the callback
                    new AsyncFlush().iterate();
                    return;

                case PENDING:
                case UNREADY:
                    throw new WritePendingException();

                case ERROR:
                    throw new EofException(_onError);

                case CLOSED:
                    throw new EofException("Closed");

                default:
                    throw new IllegalStateException();
            }
            break;
        }
    }

    @Override
    public void print(String s) throws IOException
    {
        if (isClosed())
            throw new IOException("Closed");

        write(s.getBytes(_channel.getResponse().getCharacterEncoding()));
    }

    /**
     * Blocking send of whole content.
     *
     * @param content The whole content to send
     * @throws IOException if the send fails
     */
    public void sendContent(ByteBuffer content) throws IOException
    {
        if (LOG.isDebugEnabled())
            LOG.debug("sendContent({})", BufferUtil.toDetailString(content));

        write(content, true);
        closed();
    }

    /**
     * Blocking send of stream content.
     *
     * @param in The stream content to send
     * @throws IOException if the send fails
     */
    public void sendContent(InputStream in) throws IOException
    {
        try (Blocker blocker = _writeBlocker.acquire())
        {
            new InputStreamWritingCB(in, blocker).iterate();
            blocker.block();
        }
        catch (Throwable failure)
        {
            if (LOG.isDebugEnabled())
                LOG.debug(failure);
            abort(failure);
            throw failure;
        }
    }

    /**
     * Blocking send of channel content.
     *
     * @param in The channel content to send
     * @throws IOException if the send fails
     */
    public void sendContent(ReadableByteChannel in) throws IOException
    {
        try (Blocker blocker = _writeBlocker.acquire())
        {
            new ReadableByteChannelWritingCB(in, blocker).iterate();
            blocker.block();
        }
        catch (Throwable failure)
        {
            if (LOG.isDebugEnabled())
                LOG.debug(failure);
            abort(failure);
            throw failure;
        }
    }

    /**
     * Blocking send of HTTP content.
     *
     * @param content The HTTP content to send
     * @throws IOException if the send fails
     */
    public void sendContent(HttpContent content) throws IOException
    {
        try (Blocker blocker = _writeBlocker.acquire())
        {
            sendContent(content, blocker);
            blocker.block();
        }
        catch (Throwable failure)
        {
            if (LOG.isDebugEnabled())
                LOG.debug(failure);
            abort(failure);
            throw failure;
        }
    }

    /**
     * Asynchronous send of whole content.
     *
     * @param content  The whole content to send
     * @param callback The callback to use to notify success or failure
     */
    public void sendContent(ByteBuffer content, final Callback callback)
    {
        if (LOG.isDebugEnabled())
            LOG.debug("sendContent(buffer={},{})", BufferUtil.toDetailString(content), callback);

        write(content, true, new Callback.Nested(callback)
        {
            @Override
            public void succeeded()
            {
                closed();
                super.succeeded();
            }

            @Override
            public void failed(Throwable x)
            {
                abort(x);
                super.failed(x);
            }
        });
    }

    /**
     * Asynchronous send of stream content.
     * The stream will be closed after reading all content.
     *
     * @param in       The stream content to send
     * @param callback The callback to use to notify success or failure
     */
    public void sendContent(InputStream in, Callback callback)
    {
        if (LOG.isDebugEnabled())
            LOG.debug("sendContent(stream={},{})", in, callback);

        new InputStreamWritingCB(in, callback).iterate();
    }

    /**
     * Asynchronous send of channel content.
     * The channel will be closed after reading all content.
     *
     * @param in       The channel content to send
     * @param callback The callback to use to notify success or failure
     */
    public void sendContent(ReadableByteChannel in, Callback callback)
    {
        if (LOG.isDebugEnabled())
            LOG.debug("sendContent(channel={},{})", in, callback);

        new ReadableByteChannelWritingCB(in, callback).iterate();
    }

    /**
     * Asynchronous send of HTTP content.
     *
     * @param httpContent The HTTP content to send
     * @param callback    The callback to use to notify success or failure
     */
    public void sendContent(HttpContent httpContent, Callback callback)
    {
        if (LOG.isDebugEnabled())
            LOG.debug("sendContent(http={},{})", httpContent, callback);

        if (BufferUtil.hasContent(_aggregate))
        {
            callback.failed(new IOException("cannot sendContent() after write()"));
            return;
        }
        if (_channel.isCommitted())
        {
            callback.failed(new IOException("cannot sendContent(), output already committed"));
            return;
        }

        while (true)
        {
            switch (_state.get())
            {
                case OPEN:
                    if (!_state.compareAndSet(OutputState.OPEN, OutputState.PENDING))
                        continue;
                    break;

                case ERROR:
                    callback.failed(new EofException(_onError));
                    return;

                case CLOSED:
                    callback.failed(new EofException("Closed"));
                    return;

                default:
                    throw new IllegalStateException();
            }
            break;
        }

        ByteBuffer buffer = _channel.useDirectBuffers() ? httpContent.getDirectBuffer() : null;
        if (buffer == null)
            buffer = httpContent.getIndirectBuffer();

        if (buffer != null)
        {
            sendContent(buffer, callback);
            return;
        }

        try
        {
            ReadableByteChannel rbc = httpContent.getReadableByteChannel();
            if (rbc != null)
            {
                // Close of the rbc is done by the async sendContent
                sendContent(rbc, callback);
                return;
            }

            InputStream in = httpContent.getInputStream();
            if (in != null)
            {
                sendContent(in, callback);
                return;
            }

            throw new IllegalArgumentException("unknown content for " + httpContent);
        }
        catch (Throwable th)
        {
            abort(th);
            callback.failed(th);
        }
    }

    public int getBufferSize()
    {
        return _bufferSize;
    }

    public void setBufferSize(int size)
    {
        _bufferSize = size;
        _commitSize = size;
    }

    public void recycle()
    {
        _interceptor = _channel;
        if (BufferUtil.hasContent(_aggregate))
            BufferUtil.clear(_aggregate);
        _written = 0;
        reopen();
    }

    public void resetBuffer()
    {
        _interceptor.resetBuffer();
        if (BufferUtil.hasContent(_aggregate))
            BufferUtil.clear(_aggregate);
        _written = 0;
        reopen();
    }

    @Override
    public void setWriteListener(WriteListener writeListener)
    {
        if (!_channel.getState().isAsync())
            throw new IllegalStateException("!ASYNC");

        if (_state.compareAndSet(OutputState.OPEN, OutputState.READY))
        {
            _writeListener = writeListener;
            if (_channel.getState().onWritePossible())
                _channel.execute(_channel);
        }
        else
            throw new IllegalStateException();
    }

    /**
     * @see javax.servlet.ServletOutputStream#isReady()
     */
    @Override
    public boolean isReady()
    {
        while (true)
        {
            switch (_state.get())
            {
                case OPEN:
                    return true;

                case ASYNC:
                    if (!_state.compareAndSet(OutputState.ASYNC, OutputState.READY))
                        continue;
                    return true;

                case READY:
                    return true;

                case PENDING:
                    if (!_state.compareAndSet(OutputState.PENDING, OutputState.UNREADY))
                        continue;
                    return false;

                case UNREADY:
                    return false;

                case ERROR:
                    return true;

                case CLOSED:
                    return true;

                default:
                    throw new IllegalStateException();
            }
        }
    }

    @Override
    public void run()
    {
        loop:
        while (true)
        {
            OutputState state = _state.get();

            if (_onError != null)
            {
                switch (state)
                {
                    case CLOSED:
                    case ERROR:
                    {
                        _onError = null;
                        break loop;
                    }
                    default:
                    {
                        if (_state.compareAndSet(state, OutputState.ERROR))
                        {
                            Throwable th = _onError;
                            _onError = null;
                            if (LOG.isDebugEnabled())
                                LOG.debug("onError", th);
                            _writeListener.onError(th);
                            close();
                            break loop;
                        }
                    }
                }
                continue;
            }

            switch (_state.get())
            {
                case ASYNC:
                case READY:
                case PENDING:
                case UNREADY:
                    // Even though a write is not possible, because a close has
                    // occurred, we need to call onWritePossible to tell async
                    // producer that the last write completed, so fall through.
                case CLOSED:
                    try
                    {
                        _writeListener.onWritePossible();
                        break loop;
                    }
                    catch (Throwable e)
                    {
                        _onError = e;
                    }
                    break;

                default:
                    _onError = new IllegalStateException("state=" + _state.get());
            }
        }
    }

    private void close(Closeable resource)
    {
        try
        {
            resource.close();
        }
        catch (Throwable x)
        {
            LOG.ignore(x);
        }
    }

    @Override
    public String toString()
    {
        return String.format("%s@%x{%s}", this.getClass().getSimpleName(), hashCode(), _state.get());
    }

    private abstract class AsyncICB extends IteratingCallback
    {
        final boolean _last;

        AsyncICB(boolean last)
        {
            _last = last;
        }

        @Override
        protected void onCompleteSuccess()
        {
            while (true)
            {
                OutputState last = _state.get();
                switch (last)
                {
                    case PENDING:
                        if (!_state.compareAndSet(OutputState.PENDING, OutputState.ASYNC))
                            continue;
                        break;

                    case UNREADY:
                        if (!_state.compareAndSet(OutputState.UNREADY, OutputState.READY))
                            continue;
                        if (_last)
                            closed();
                        if (_channel.getState().onWritePossible())
                            _channel.execute(_channel);
                        break;

                    case CLOSED:
                        break;

                    default:
                        throw new IllegalStateException();
                }
                break;
            }
        }

        @Override
        public void onCompleteFailure(Throwable e)
        {
            _onError = e == null ? new IOException() : e;
            if (_channel.getState().onWritePossible())
                _channel.execute(_channel);
        }
    }

    private class AsyncFlush extends AsyncICB
    {
        protected volatile boolean _flushed;

        public AsyncFlush()
        {
            super(false);
        }

        @Override
        protected Action process()
        {
            if (BufferUtil.hasContent(_aggregate))
            {
                _flushed = true;
                write(_aggregate, false, this);
                return Action.SCHEDULED;
            }

            if (!_flushed)
            {
                _flushed = true;
                write(BufferUtil.EMPTY_BUFFER, false, this);
                return Action.SCHEDULED;
            }

            return Action.SUCCEEDED;
        }
    }

    private class AsyncWrite extends AsyncICB
    {
        private final ByteBuffer _buffer;
        private final ByteBuffer _slice;
        private final int _len;
        protected volatile boolean _completed;

        public AsyncWrite(byte[] b, int off, int len, boolean last)
        {
            super(last);
            _buffer = ByteBuffer.wrap(b, off, len);
            _len = len;
            // always use a view for large byte arrays to avoid JVM pooling large direct buffers
            _slice = _len < getBufferSize() ? null : _buffer.duplicate();
        }

        public AsyncWrite(ByteBuffer buffer, boolean last)
        {
            super(last);
            _buffer = buffer;
            _len = buffer.remaining();
            // Use a slice buffer for large indirect to avoid JVM pooling large direct buffers
            if (_buffer.isDirect() || _len < getBufferSize())
                _slice = null;
            else
            {
                _slice = _buffer.duplicate();
            }
        }

        @Override
        protected Action process()
        {
            // flush any content from the aggregate
            if (BufferUtil.hasContent(_aggregate))
            {
                _completed = _len == 0;
                write(_aggregate, _last && _completed, this);
                return Action.SCHEDULED;
            }

            // Can we just aggregate the remainder?
            if (!_last && _len < BufferUtil.space(_aggregate) && _len < _commitSize)
            {
                int position = BufferUtil.flipToFill(_aggregate);
                BufferUtil.put(_buffer, _aggregate);
                BufferUtil.flipToFlush(_aggregate, position);
                return Action.SUCCEEDED;
            }

            // Is there data left to write?
            if (_buffer.hasRemaining())
            {
                // if there is no slice, just write it
                if (_slice == null)
                {
                    _completed = true;
                    write(_buffer, _last, this);
                    return Action.SCHEDULED;
                }

                // otherwise take a slice
                int p = _buffer.position();
                int l = Math.min(getBufferSize(), _buffer.remaining());
                int pl = p + l;
                _slice.limit(pl);
                _buffer.position(pl);
                _slice.position(p);
                _completed = !_buffer.hasRemaining();
                write(_slice, _last && _completed, this);
                return Action.SCHEDULED;
            }

            // all content written, but if we have not yet signal completion, we
            // need to do so
            if (_last && !_completed)
            {
                _completed = true;
                write(BufferUtil.EMPTY_BUFFER, true, this);
                return Action.SCHEDULED;
            }

            if (LOG.isDebugEnabled() && _completed)
                LOG.debug("EOF of {}", this);
            return Action.SUCCEEDED;
        }
    }

    /**
     * An iterating callback that will take content from an
     * InputStream and write it to the associated {@link HttpChannel}.
     * A non direct buffer of size {@link HttpOutput#getBufferSize()} is used.
     * This callback is passed to the {@link HttpChannel#write(ByteBuffer, boolean, Callback)} to
     * be notified as each buffer is written and only once all the input is consumed will the
     * wrapped {@link Callback#succeeded()} method be called.
     */
    private class InputStreamWritingCB extends IteratingNestedCallback
    {
        private final InputStream _in;
        private final ByteBuffer _buffer;
        private boolean _eof;

        public InputStreamWritingCB(InputStream in, Callback callback)
        {
            super(callback);
            _in = in;
            _buffer = _channel.getByteBufferPool().acquire(getBufferSize(), false);
        }

        @Override
        protected Action process() throws Exception
        {
            // Only return if EOF has previously been read and thus
            // a write done with EOF=true
            if (_eof)
            {
                if (LOG.isDebugEnabled())
                    LOG.debug("EOF of {}", this);
                // Handle EOF
                _in.close();
                closed();
                _channel.getByteBufferPool().release(_buffer);
                return Action.SUCCEEDED;
            }

            // Read until buffer full or EOF
            int len = 0;
            while (len < _buffer.capacity() && !_eof)
            {
                int r = _in.read(_buffer.array(), _buffer.arrayOffset() + len, _buffer.capacity() - len);
                if (r < 0)
                    _eof = true;
                else
                    len += r;
            }

            // write what we have
            _buffer.position(0);
            _buffer.limit(len);
            write(_buffer, _eof, this);
            return Action.SCHEDULED;
        }

        @Override
        public void onCompleteFailure(Throwable x)
        {
            abort(x);
            _channel.getByteBufferPool().release(_buffer);
            HttpOutput.this.close(_in);
            super.onCompleteFailure(x);
        }
    }

    /**
     * An iterating callback that will take content from a
     * ReadableByteChannel and write it to the {@link HttpChannel}.
     * A {@link ByteBuffer} of size {@link HttpOutput#getBufferSize()} is used that will be direct if
     * {@link HttpChannel#useDirectBuffers()} is true.
     * This callback is passed to the {@link HttpChannel#write(ByteBuffer, boolean, Callback)} to
     * be notified as each buffer is written and only once all the input is consumed will the
     * wrapped {@link Callback#succeeded()} method be called.
     */
    private class ReadableByteChannelWritingCB extends IteratingNestedCallback
    {
        private final ReadableByteChannel _in;
        private final ByteBuffer _buffer;
        private boolean _eof;

        public ReadableByteChannelWritingCB(ReadableByteChannel in, Callback callback)
        {
            super(callback);
            _in = in;
            _buffer = _channel.getByteBufferPool().acquire(getBufferSize(), _channel.useDirectBuffers());
        }

        @Override
        protected Action process() throws Exception
        {
            // Only return if EOF has previously been read and thus
            // a write done with EOF=true
            if (_eof)
            {
                if (LOG.isDebugEnabled())
                    LOG.debug("EOF of {}", this);
                _in.close();
                closed();
                _channel.getByteBufferPool().release(_buffer);
                return Action.SUCCEEDED;
            }

            // Read from stream until buffer full or EOF
            BufferUtil.clearToFill(_buffer);
            while (_buffer.hasRemaining() && !_eof)
                _eof = (_in.read(_buffer)) < 0;

            // write what we have
            BufferUtil.flipToFlush(_buffer, 0);
            write(_buffer, _eof, this);

            return Action.SCHEDULED;
        }

        @Override
        public void onCompleteFailure(Throwable x)
        {
            abort(x);
            _channel.getByteBufferPool().release(_buffer);
            HttpOutput.this.close(_in);
            super.onCompleteFailure(x);
        }
    }

    private static class WriteBlocker extends SharedBlockingCallback
    {
        private final HttpChannel _channel;

        private WriteBlocker(HttpChannel channel)
        {
            _channel = channel;
        }

        @Override
        protected long getIdleTimeout()
        {
            long blockingTimeout = _channel.getHttpConfiguration().getBlockingTimeout();
            if (blockingTimeout == 0)
                return _channel.getIdleTimeout();
            return blockingTimeout;
        }
    }
}<|MERGE_RESOLUTION|>--- conflicted
+++ resolved
@@ -193,20 +193,7 @@
 
     public void reopen()
     {
-<<<<<<< HEAD
         _state.set(OutputState.OPEN);
-=======
-        HttpConfiguration config = _channel.getHttpConfiguration();
-        _bufferSize = config.getOutputBufferSize();
-        _commitSize = config.getOutputAggregationSize();
-        if (_commitSize>_bufferSize)
-        {
-            LOG.warn("OutputAggregationSize {} exceeds bufferSize {}",_commitSize,_bufferSize);
-            _commitSize=_bufferSize;
-        }
-        _written = 0;
-        reopen();
->>>>>>> 534fb8c4
     }
 
     private boolean isLastContentToWrite(int len)
@@ -883,8 +870,12 @@
     public void recycle()
     {
         _interceptor = _channel;
-        if (BufferUtil.hasContent(_aggregate))
-            BufferUtil.clear(_aggregate);
+        HttpConfiguration config = _channel.getHttpConfiguration();
+        _bufferSize = config.getOutputBufferSize();
+        _commitSize = config.getOutputAggregationSize();
+        if (_commitSize > _bufferSize)
+            _commitSize = _bufferSize;
+        releaseBuffer();
         _written = 0;
         reopen();
     }
