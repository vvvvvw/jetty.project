//
//  ========================================================================
//  Copyright (c) 1995-2016 Mort Bay Consulting Pty. Ltd.
//  ------------------------------------------------------------------------
//  All rights reserved. This program and the accompanying materials
//  are made available under the terms of the Eclipse Public License v1.0
//  and Apache License v2.0 which accompanies this distribution.
//
//      The Eclipse Public License is available at
//      http://www.eclipse.org/legal/epl-v10.html
//
//      The Apache License v2.0 is available at
//      http://www.opensource.org/licenses/apache2.0.php
//
//  You may elect to redistribute this code under either of these licenses.
//  ========================================================================
//

package org.eclipse.jetty.server;

import java.io.Closeable;
import java.io.IOException;
import java.io.InputStream;
import java.nio.ByteBuffer;
import java.nio.channels.ReadableByteChannel;
import java.nio.channels.WritePendingException;
import java.util.concurrent.atomic.AtomicReference;

import javax.servlet.RequestDispatcher;
import javax.servlet.ServletOutputStream;
import javax.servlet.ServletRequest;
import javax.servlet.ServletResponse;
import javax.servlet.WriteListener;

import org.eclipse.jetty.http.HttpContent;
import org.eclipse.jetty.io.EofException;
import org.eclipse.jetty.util.BufferUtil;
import org.eclipse.jetty.util.Callback;
import org.eclipse.jetty.util.IteratingCallback;
import org.eclipse.jetty.util.IteratingNestedCallback;
import org.eclipse.jetty.util.SharedBlockingCallback;
import org.eclipse.jetty.util.SharedBlockingCallback.Blocker;
import org.eclipse.jetty.util.log.Log;
import org.eclipse.jetty.util.log.Logger;

/**
 * <p>{@link HttpOutput} implements {@link ServletOutputStream}
 * as required by the Servlet specification.</p>
 * <p>{@link HttpOutput} buffers content written by the application until a
 * further write will overflow the buffer, at which point it triggers a commit
 * of the response.</p>
 * <p>{@link HttpOutput} can be closed and reopened, to allow requests included
 * via {@link RequestDispatcher#include(ServletRequest, ServletResponse)} to
 * close the stream, to be reopened after the inclusion ends.</p>
 */
public class HttpOutput extends ServletOutputStream implements Runnable
{
    /**
     * The HttpOutput.Interceptor is a single intercept point for all
     * output written to the HttpOutput: via writer; via output stream;
     * asynchronously; or blocking.
     * <p>
     * The Interceptor can be used to implement translations (eg Gzip) or
     * additional buffering that acts on all output.  Interceptors are
     * created in a chain, so that multiple concerns may intercept.
     * <p>
     * The {@link HttpChannel} is an {@link Interceptor} and is always the
     * last link in any Interceptor chain.
     * <p>
     * Responses are committed by the first call to
     * {@link #write(ByteBuffer, boolean, Callback)}
     * and closed by a call to {@link #write(ByteBuffer, boolean, Callback)}
     * with the last boolean set true.  If no content is available to commit
     * or close, then a null buffer is passed.
     */
    public interface Interceptor
    {
        /**
         * Write content.
         * The response is committed by the first call to write and is closed by
         * a call with last == true. Empty content buffers may be passed to
         * force a commit or close.
         *
         * @param content  The content to be written or an empty buffer.
         * @param last     True if this is the last call to write
         * @param callback The callback to use to indicate {@link Callback#succeeded()}
         *                 or {@link Callback#failed(Throwable)}.
         */
        void write(ByteBuffer content, boolean last, Callback callback);

        /**
         * @return The next Interceptor in the chain or null if this is the
         * last Interceptor in the chain.
         */
        Interceptor getNextInterceptor();

        /**
         * @return True if the Interceptor is optimized to receive direct
         * {@link ByteBuffer}s in the {@link #write(ByteBuffer, boolean, Callback)}
         * method.   If false is returned, then passing direct buffers may cause
         * inefficiencies.
         */
        boolean isOptimizedForDirectBuffers();

        /**
         * Reset the buffers.
         * <p>If the Interceptor contains buffers then reset them.
         *
         * @throws IllegalStateException Thrown if the response has been
         *                               committed and buffers and/or headers cannot be reset.
         */
        default void resetBuffer() throws IllegalStateException
        {
            Interceptor next = getNextInterceptor();
            if (next != null)
                next.resetBuffer();
        }
    }

    private static Logger LOG = Log.getLogger(HttpOutput.class);

    private final HttpChannel _channel;
    private final SharedBlockingCallback _writeBlocker;
    private Interceptor _interceptor;

    /**
     * Bytes written via the write API (excludes bytes written via sendContent). Used to autocommit once content length is written.
     */
    private long _written;

    private ByteBuffer _aggregate;
    private int _bufferSize;
    private int _commitSize;
    private WriteListener _writeListener;
    private volatile Throwable _onError;

    /*
    ACTION             OPEN       ASYNC      READY      PENDING       UNREADY       CLOSED
    -------------------------------------------------------------------------------------------
    setWriteListener() READY->owp ise        ise        ise           ise           ise
    write()            OPEN       ise        PENDING    wpe           wpe           eof
    flush()            OPEN       ise        PENDING    wpe           wpe           eof
    close()            CLOSED     CLOSED     CLOSED     CLOSED        CLOSED        CLOSED
    isReady()          OPEN:true  READY:true READY:true UNREADY:false UNREADY:false CLOSED:true
    write completed    -          -          -          ASYNC         READY->owp    -
    */
    private enum OutputState
    {
        OPEN, ASYNC, READY, PENDING, UNREADY, ERROR, CLOSED
    }

    private final AtomicReference<OutputState> _state = new AtomicReference<>(OutputState.OPEN);

    public HttpOutput(HttpChannel channel)
    {
        _channel = channel;
        _interceptor = channel;
        _writeBlocker = new WriteBlocker(channel);
        HttpConfiguration config = channel.getHttpConfiguration();
        _bufferSize = config.getOutputBufferSize();
        _commitSize = config.getOutputAggregationSize();
        if (_commitSize > _bufferSize)
        {
            LOG.warn("OutputAggregationSize {} exceeds bufferSize {}", _commitSize, _bufferSize);
            _commitSize = _bufferSize;
        }
    }

    public HttpChannel getHttpChannel()
    {
        return _channel;
    }

    public Interceptor getInterceptor()
    {
        return _interceptor;
    }

    public void setInterceptor(Interceptor filter)
    {
        _interceptor = filter;
    }

    public boolean isWritten()
    {
        return _written > 0;
    }

    public long getWritten()
    {
        return _written;
    }

    public void reopen()
    {
        _state.set(OutputState.OPEN);
    }

    private boolean isLastContentToWrite(int len)
    {
        _written += len;
        return _channel.getResponse().isAllContentWritten(_written);
    }

    public boolean isAllContentWritten()
    {
        return _channel.getResponse().isAllContentWritten(_written);
    }

    protected Blocker acquireWriteBlockingCallback() throws IOException
    {
        return _writeBlocker.acquire();
    }

    private void write(ByteBuffer content, boolean complete) throws IOException
    {
        try (Blocker blocker = _writeBlocker.acquire())
        {
            write(content, complete, blocker);
            blocker.block();
        }
        catch (Exception failure)
        {
            if (LOG.isDebugEnabled())
                LOG.debug(failure);
            abort(failure);
            if (failure instanceof IOException)
                throw failure;
            throw new IOException(failure);
        }
    }

    protected void write(ByteBuffer content, boolean complete, Callback callback)
    {
        _interceptor.write(content, complete, callback);
    }

    private void abort(Throwable failure)
    {
        closed();
        _channel.abort(failure);
    }

    @Override
    public void close()
    {
        while (true)
        {
            OutputState state = _state.get();
            switch (state)
            {
                case CLOSED:
                {
                    return;
                }
                
                case ASYNC:
                {
<<<<<<< HEAD
                    // A close call implies a write operation, thus in asynchronous mode
                    // a call to isReady() that returned true should have been made.
                    // However it is desirable to allow a close at any time, specially if 
                    // complete is called.   Thus we simulate a call to isReady here, assuming
                    // that we can transition to READY.
                    if (!_state.compareAndSet(state, OutputState.READY))
                        continue;
=======
                    if (_state.compareAndSet(state, OutputState.ERROR))
                        _writeListener.onError(_onError == null ? new EofException("Async close") : _onError);
>>>>>>> 89b20b46
                    break;
                }
                    
                case UNREADY:
                case PENDING:
                {
                    // A close call implies a write operation, thus in asynchronous mode
                    // a call to isReady() that returned true should have been made.
                    // However it is desirable to allow a close at any time, specially if 
                    // complete is called.   Because the prior write has not yet completed
                    // and/or isReady has not been called, this close is allowed, but will
                    // abort the response.
                    if (!_state.compareAndSet(state,OutputState.CLOSED))
                        continue;
                    IOException ex = new IOException("Closed while Pending/Unready");
                    LOG.warn(ex.toString());
                    LOG.debug(ex);
                    _channel.abort(ex);
                    return;
                }
                
                default:
                {
<<<<<<< HEAD
                    if (!_state.compareAndSet(state,OutputState.CLOSED))
                        continue;
=======
                    if (!_state.compareAndSet(state, OutputState.CLOSED))
                        break;
>>>>>>> 89b20b46

                    // Do a normal close by writing the aggregate buffer or an empty buffer. If we are
                    // not including, then indicate this is the last write.
                    try
                    {
                        write(BufferUtil.hasContent(_aggregate) ? _aggregate : BufferUtil.EMPTY_BUFFER, !_channel.getResponse().isIncluding());
                    }
                    catch (IOException x)
                    {
                        LOG.ignore(x); // Ignore it, it's been already logged in write().
                    }
                    finally
                    {
                        releaseBuffer();
                    }
                    // Return even if an exception is thrown by write().
                    return;
                }
            }
        }
    }

    /**
     * Called to indicate that the last write has been performed.
     * It updates the state and performs cleanup operations.
     */
    void closed()
    {
        while (true)
        {
            OutputState state = _state.get();
            switch (state)
            {
                case CLOSED:
                {
                    return;
                }
                case UNREADY:
                {
                    if (_state.compareAndSet(state, OutputState.ERROR))
                        _writeListener.onError(_onError == null ? new EofException("Async closed") : _onError);
                    break;
                }
                default:
                {
                    if (!_state.compareAndSet(state, OutputState.CLOSED))
                        break;

                    try
                    {
                        _channel.getResponse().closeOutput();
                    }
                    catch (Throwable x)
                    {
                        if (LOG.isDebugEnabled())
                            LOG.debug(x);
                        abort(x);
                    }
                    finally
                    {
                        releaseBuffer();
                    }
                    // Return even if an exception is thrown by closeOutput().
                    return;
                }
            }
        }
    }

    private void releaseBuffer()
    {
        if (_aggregate != null)
        {
            _channel.getConnector().getByteBufferPool().release(_aggregate);
            _aggregate = null;
        }
    }

    public boolean isClosed()
    {
        return _state.get() == OutputState.CLOSED;
    }

    public boolean isAsync()
    {
        switch(_state.get())
        {
            case ASYNC:
            case READY:
            case PENDING:
            case UNREADY:
                return true;
            default:
                return false;
        }
    }
    
    @Override
    public void flush() throws IOException
    {
        while (true)
        {
            switch (_state.get())
            {
                case OPEN:
                    write(BufferUtil.hasContent(_aggregate) ? _aggregate : BufferUtil.EMPTY_BUFFER, false);
                    return;

                case ASYNC:
                    throw new IllegalStateException("isReady() not called");

                case READY:
                    if (!_state.compareAndSet(OutputState.READY, OutputState.PENDING))
                        continue;
                    new AsyncFlush().iterate();
                    return;

                case PENDING:
                    return;
                    
                case UNREADY:
                    throw new WritePendingException();

                case ERROR:
                    throw new EofException(_onError);

                case CLOSED:
                    return;

                default:
                    throw new IllegalStateException();
            }
        }
    }

    @Override
    public void write(byte[] b, int off, int len) throws IOException
    {
        // Async or Blocking ?
        while (true)
        {
            switch (_state.get())
            {
                case OPEN:
                    // process blocking below
                    break;

                case ASYNC:
                    throw new IllegalStateException("isReady() not called");

                case READY:
                    if (!_state.compareAndSet(OutputState.READY, OutputState.PENDING))
                        continue;

                    // Should we aggregate?
                    boolean last = isLastContentToWrite(len);
                    if (!last && len <= _commitSize)
                    {
                        if (_aggregate == null)
                            _aggregate = _channel.getByteBufferPool().acquire(getBufferSize(), _interceptor.isOptimizedForDirectBuffers());

                        // YES - fill the aggregate with content from the buffer
                        int filled = BufferUtil.fill(_aggregate, b, off, len);

                        // return if we are not complete, not full and filled all the content
                        if (filled == len && !BufferUtil.isFull(_aggregate))
                        {
                            if (!_state.compareAndSet(OutputState.PENDING, OutputState.ASYNC))
                                throw new IllegalStateException();
                            return;
                        }

                        // adjust offset/length
                        off += filled;
                        len -= filled;
                    }

                    // Do the asynchronous writing from the callback
                    new AsyncWrite(b, off, len, last).iterate();
                    return;

                case PENDING:
                case UNREADY:
                    throw new WritePendingException();

                case ERROR:
                    throw new EofException(_onError);

                case CLOSED:
                    throw new EofException("Closed");

                default:
                    throw new IllegalStateException();
            }
            break;
        }

        // handle blocking write

        // Should we aggregate?
        int capacity = getBufferSize();
        boolean last = isLastContentToWrite(len);
        if (!last && len <= _commitSize)
        {
            if (_aggregate == null)
                _aggregate = _channel.getByteBufferPool().acquire(capacity, _interceptor.isOptimizedForDirectBuffers());

            // YES - fill the aggregate with content from the buffer
            int filled = BufferUtil.fill(_aggregate, b, off, len);

            // return if we are not complete, not full and filled all the content
            if (filled == len && !BufferUtil.isFull(_aggregate))
                return;

            // adjust offset/length
            off += filled;
            len -= filled;
        }

        // flush any content from the aggregate
        if (BufferUtil.hasContent(_aggregate))
        {
            write(_aggregate, last && len == 0);

            // should we fill aggregate again from the buffer?
            if (len > 0 && !last && len <= _commitSize && len <= BufferUtil.space(_aggregate))
            {
                BufferUtil.append(_aggregate, b, off, len);
                return;
            }
        }

        // write any remaining content in the buffer directly
        if (len > 0)
        {
            // write a buffer capacity at a time to avoid JVM pooling large direct buffers
            // http://bugs.sun.com/bugdatabase/view_bug.do?bug_id=6210541
            ByteBuffer view = ByteBuffer.wrap(b, off, len);
            while (len > getBufferSize())
            {
                int p = view.position();
                int l = p + getBufferSize();
                view.limit(p + getBufferSize());
                write(view, false);
                len -= getBufferSize();
                view.limit(l + Math.min(len, getBufferSize()));
                view.position(l);
            }
            write(view, last);
        }
        else if (last)
        {
            write(BufferUtil.EMPTY_BUFFER, true);
        }

        if (last)
            closed();
    }

    public void write(ByteBuffer buffer) throws IOException
    {
        // Async or Blocking ?
        while (true)
        {
            switch (_state.get())
            {
                case OPEN:
                    // process blocking below
                    break;

                case ASYNC:
                    throw new IllegalStateException("isReady() not called");

                case READY:
                    if (!_state.compareAndSet(OutputState.READY, OutputState.PENDING))
                        continue;

                    // Do the asynchronous writing from the callback
                    boolean last = isLastContentToWrite(buffer.remaining());
                    new AsyncWrite(buffer, last).iterate();
                    return;

                case PENDING:
                case UNREADY:
                    throw new WritePendingException();

                case ERROR:
                    throw new EofException(_onError);

                case CLOSED:
                    throw new EofException("Closed");

                default:
                    throw new IllegalStateException();
            }
            break;
        }

        // handle blocking write
        int len = BufferUtil.length(buffer);
        boolean last = isLastContentToWrite(len);

        // flush any content from the aggregate
        if (BufferUtil.hasContent(_aggregate))
            write(_aggregate, last && len == 0);

        // write any remaining content in the buffer directly
        if (len > 0)
            write(buffer, last);
        else if (last)
            write(BufferUtil.EMPTY_BUFFER, true);

        if (last)
            closed();
    }

    @Override
    public void write(int b) throws IOException
    {
        _written += 1;
        boolean complete = _channel.getResponse().isAllContentWritten(_written);

        // Async or Blocking ?
        while (true)
        {
            switch (_state.get())
            {
                case OPEN:
                    if (_aggregate == null)
                        _aggregate = _channel.getByteBufferPool().acquire(getBufferSize(), _interceptor.isOptimizedForDirectBuffers());
                    BufferUtil.append(_aggregate, (byte)b);

                    // Check if all written or full
                    if (complete || BufferUtil.isFull(_aggregate))
                    {
                        write(_aggregate, complete);
                        if (complete)
                            closed();
                    }
                    break;

                case ASYNC:
                    throw new IllegalStateException("isReady() not called");

                case READY:
                    if (!_state.compareAndSet(OutputState.READY, OutputState.PENDING))
                        continue;

                    if (_aggregate == null)
                        _aggregate = _channel.getByteBufferPool().acquire(getBufferSize(), _interceptor.isOptimizedForDirectBuffers());
                    BufferUtil.append(_aggregate, (byte)b);

                    // Check if all written or full
                    if (!complete && !BufferUtil.isFull(_aggregate))
                    {
                        if (!_state.compareAndSet(OutputState.PENDING, OutputState.ASYNC))
                            throw new IllegalStateException();
                        return;
                    }

                    // Do the asynchronous writing from the callback
                    new AsyncFlush().iterate();
                    return;

                case PENDING:
                case UNREADY:
                    throw new WritePendingException();

                case ERROR:
                    throw new EofException(_onError);

                case CLOSED:
                    throw new EofException("Closed");

                default:
                    throw new IllegalStateException();
            }
            break;
        }
    }

    @Override
    public void print(String s) throws IOException
    {
        if (isClosed())
            throw new IOException("Closed");

        write(s.getBytes(_channel.getResponse().getCharacterEncoding()));
    }

    /**
     * Blocking send of whole content.
     *
     * @param content The whole content to send
     * @throws IOException if the send fails
     */
    public void sendContent(ByteBuffer content) throws IOException
    {
        if (LOG.isDebugEnabled())
            LOG.debug("sendContent({})", BufferUtil.toDetailString(content));

        write(content, true);
        closed();
    }

    /**
     * Blocking send of stream content.
     *
     * @param in The stream content to send
     * @throws IOException if the send fails
     */
    public void sendContent(InputStream in) throws IOException
    {
        try (Blocker blocker = _writeBlocker.acquire())
        {
            new InputStreamWritingCB(in, blocker).iterate();
            blocker.block();
        }
        catch (Throwable failure)
        {
            if (LOG.isDebugEnabled())
                LOG.debug(failure);
            abort(failure);
            throw failure;
        }
    }

    /**
     * Blocking send of channel content.
     *
     * @param in The channel content to send
     * @throws IOException if the send fails
     */
    public void sendContent(ReadableByteChannel in) throws IOException
    {
        try (Blocker blocker = _writeBlocker.acquire())
        {
            new ReadableByteChannelWritingCB(in, blocker).iterate();
            blocker.block();
        }
        catch (Throwable failure)
        {
            if (LOG.isDebugEnabled())
                LOG.debug(failure);
            abort(failure);
            throw failure;
        }
    }

    /**
     * Blocking send of HTTP content.
     *
     * @param content The HTTP content to send
     * @throws IOException if the send fails
     */
    public void sendContent(HttpContent content) throws IOException
    {
        try (Blocker blocker = _writeBlocker.acquire())
        {
            sendContent(content, blocker);
            blocker.block();
        }
        catch (Throwable failure)
        {
            if (LOG.isDebugEnabled())
                LOG.debug(failure);
            abort(failure);
            throw failure;
        }
    }

    /**
     * Asynchronous send of whole content.
     *
     * @param content  The whole content to send
     * @param callback The callback to use to notify success or failure
     */
    public void sendContent(ByteBuffer content, final Callback callback)
    {
        if (LOG.isDebugEnabled())
            LOG.debug("sendContent(buffer={},{})", BufferUtil.toDetailString(content), callback);

        write(content, true, new Callback.Nested(callback)
        {
            @Override
            public void succeeded()
            {
                closed();
                super.succeeded();
            }

            @Override
            public void failed(Throwable x)
            {
                abort(x);
                super.failed(x);
            }
        });
    }

    /**
     * Asynchronous send of stream content.
     * The stream will be closed after reading all content.
     *
     * @param in       The stream content to send
     * @param callback The callback to use to notify success or failure
     */
    public void sendContent(InputStream in, Callback callback)
    {
        if (LOG.isDebugEnabled())
            LOG.debug("sendContent(stream={},{})", in, callback);

        new InputStreamWritingCB(in, callback).iterate();
    }

    /**
     * Asynchronous send of channel content.
     * The channel will be closed after reading all content.
     *
     * @param in       The channel content to send
     * @param callback The callback to use to notify success or failure
     */
    public void sendContent(ReadableByteChannel in, Callback callback)
    {
        if (LOG.isDebugEnabled())
            LOG.debug("sendContent(channel={},{})", in, callback);

        new ReadableByteChannelWritingCB(in, callback).iterate();
    }

    /**
     * Asynchronous send of HTTP content.
     *
     * @param httpContent The HTTP content to send
     * @param callback    The callback to use to notify success or failure
     */
    public void sendContent(HttpContent httpContent, Callback callback)
    {
        if (LOG.isDebugEnabled())
            LOG.debug("sendContent(http={},{})", httpContent, callback);

        if (BufferUtil.hasContent(_aggregate))
        {
            callback.failed(new IOException("cannot sendContent() after write()"));
            return;
        }
        if (_channel.isCommitted())
        {
            callback.failed(new IOException("cannot sendContent(), output already committed"));
            return;
        }

        while (true)
        {
            switch (_state.get())
            {
                case OPEN:
                    if (!_state.compareAndSet(OutputState.OPEN, OutputState.PENDING))
                        continue;
                    break;

                case ERROR:
                    callback.failed(new EofException(_onError));
                    return;

                case CLOSED:
                    callback.failed(new EofException("Closed"));
                    return;

                default:
                    throw new IllegalStateException();
            }
            break;
        }

        ByteBuffer buffer = _channel.useDirectBuffers() ? httpContent.getDirectBuffer() : null;
        if (buffer == null)
            buffer = httpContent.getIndirectBuffer();

        if (buffer != null)
        {
            sendContent(buffer, callback);
            return;
        }

        try
        {
            ReadableByteChannel rbc = httpContent.getReadableByteChannel();
            if (rbc != null)
            {
                // Close of the rbc is done by the async sendContent
                sendContent(rbc, callback);
                return;
            }

            InputStream in = httpContent.getInputStream();
            if (in != null)
            {
                sendContent(in, callback);
                return;
            }

            throw new IllegalArgumentException("unknown content for " + httpContent);
        }
        catch (Throwable th)
        {
            abort(th);
            callback.failed(th);
        }
    }

    public int getBufferSize()
    {
        return _bufferSize;
    }

    public void setBufferSize(int size)
    {
        _bufferSize = size;
        _commitSize = size;
    }

    public void recycle()
    {
        _interceptor = _channel;
        if (BufferUtil.hasContent(_aggregate))
            BufferUtil.clear(_aggregate);
        _written = 0;
        reopen();
    }

    public void resetBuffer()
    {
        _interceptor.resetBuffer();
        if (BufferUtil.hasContent(_aggregate))
            BufferUtil.clear(_aggregate);
        _written = 0;
        reopen();
    }

    @Override
    public void setWriteListener(WriteListener writeListener)
    {
        if (!_channel.getState().isAsync())
            throw new IllegalStateException("!ASYNC");

        if (_state.compareAndSet(OutputState.OPEN, OutputState.READY))
        {
            _writeListener = writeListener;
            if (_channel.getState().onWritePossible())
                _channel.execute(_channel);
        }
        else
            throw new IllegalStateException();
    }

    /**
     * @see javax.servlet.ServletOutputStream#isReady()
     */
    @Override
    public boolean isReady()
    {
        while (true)
        {
            switch (_state.get())
            {
                case OPEN:
                    return true;

                case ASYNC:
                    if (!_state.compareAndSet(OutputState.ASYNC, OutputState.READY))
                        continue;
                    return true;

                case READY:
                    return true;

                case PENDING:
                    if (!_state.compareAndSet(OutputState.PENDING, OutputState.UNREADY))
                        continue;
                    return false;

                case UNREADY:
                    return false;

                case ERROR:
                    return true;

                case CLOSED:
                    return true;

                default:
                    throw new IllegalStateException();
            }
        }
    }

    @Override
    public void run()
    {
        loop:
        while (true)
        {
            OutputState state = _state.get();

            if (_onError != null)
            {
                switch (state)
                {
                    case CLOSED:
                    case ERROR:
                    {
                        _onError = null;
                        break loop;
                    }
                    default:
                    {
                        if (_state.compareAndSet(state, OutputState.ERROR))
                        {
                            Throwable th = _onError;
                            _onError = null;
                            if (LOG.isDebugEnabled())
                                LOG.debug("onError", th);
                            _writeListener.onError(th);
                            close();
                            break loop;
                        }
                    }
                }
                continue;
            }

<<<<<<< HEAD
            // We do not check the state here.  Strictly speaking the state should 
            // always be READY when run is called.  However, other async threads or 
            // a prior call by this thread to onDataAvailable may have called write
            // after onWritePossible was called, so the state could be any of the 
            // write states.  
            //
            // Even if the state is CLOSED, we need to call onWritePossible to tell 
            // async producer that the last write completed.
            //
            // We have to trust the scheduling of this run was done 
            // for good reason, that is protected correctly by HttpChannelState and 
            // that implementations of onWritePossible will 
            // themselves check isReady().  If multiple threads are calling write,
            // then they must either rely on only a single container thread being
            // dispatched or perform their own mutual exclusion.
            try
            {
                _writeListener.onWritePossible();
                break loop;
=======
            switch (_state.get())
            {
                case ASYNC:
                case READY:
                case PENDING:
                case UNREADY:
                    // Even though a write is not possible, because a close has
                    // occurred, we need to call onWritePossible to tell async
                    // producer that the last write completed, so fall through.
                case CLOSED:
                    try
                    {
                        _writeListener.onWritePossible();
                        break loop;
                    }
                    catch (Throwable e)
                    {
                        _onError = e;
                    }
                    break;

                default:
                    _onError = new IllegalStateException("state=" + _state.get());
>>>>>>> 89b20b46
            }
            catch (Throwable e)
            {
                _onError = e;
            }            
        }
    }

    private void close(Closeable resource)
    {
        try
        {
            resource.close();
        }
        catch (Throwable x)
        {
            LOG.ignore(x);
        }
    }

    @Override
    public String toString()
    {
        return String.format("%s@%x{%s}", this.getClass().getSimpleName(), hashCode(), _state.get());
    }

    private abstract class AsyncICB extends IteratingCallback
    {
        final boolean _last;

        AsyncICB(boolean last)
        {
            _last = last;
        }

        @Override
        protected void onCompleteSuccess()
        {
            while (true)
            {
                OutputState last = _state.get();
                switch (last)
                {
                    case PENDING:
                        if (!_state.compareAndSet(OutputState.PENDING, OutputState.ASYNC))
                            continue;
                        break;

                    case UNREADY:
                        if (!_state.compareAndSet(OutputState.UNREADY, OutputState.READY))
                            continue;
                        if (_last)
                            closed();
                        if (_channel.getState().onWritePossible())
                            _channel.execute(_channel);
                        break;

                    case CLOSED:
                        break;

                    default:
                        throw new IllegalStateException();
                }
                break;
            }
        }

        @Override
        public void onCompleteFailure(Throwable e)
        {
            _onError = e == null ? new IOException() : e;
            if (_channel.getState().onWritePossible())
                _channel.execute(_channel);
        }
    }

    private class AsyncFlush extends AsyncICB
    {
        protected volatile boolean _flushed;

        public AsyncFlush()
        {
            super(false);
        }

        @Override
        protected Action process()
        {
            if (BufferUtil.hasContent(_aggregate))
            {
                _flushed = true;
                write(_aggregate, false, this);
                return Action.SCHEDULED;
            }

            if (!_flushed)
            {
                _flushed = true;
                write(BufferUtil.EMPTY_BUFFER, false, this);
                return Action.SCHEDULED;
            }

            return Action.SUCCEEDED;
        }
    }

    private class AsyncWrite extends AsyncICB
    {
        private final ByteBuffer _buffer;
        private final ByteBuffer _slice;
        private final int _len;
        protected volatile boolean _completed;

        public AsyncWrite(byte[] b, int off, int len, boolean last)
        {
            super(last);
            _buffer = ByteBuffer.wrap(b, off, len);
            _len = len;
            // always use a view for large byte arrays to avoid JVM pooling large direct buffers
            _slice = _len < getBufferSize() ? null : _buffer.duplicate();
        }

        public AsyncWrite(ByteBuffer buffer, boolean last)
        {
            super(last);
            _buffer = buffer;
            _len = buffer.remaining();
            // Use a slice buffer for large indirect to avoid JVM pooling large direct buffers
            if (_buffer.isDirect() || _len < getBufferSize())
                _slice = null;
            else
            {
                _slice = _buffer.duplicate();
            }
        }

        @Override
        protected Action process()
        {
            // flush any content from the aggregate
            if (BufferUtil.hasContent(_aggregate))
            {
                _completed = _len == 0;
                write(_aggregate, _last && _completed, this);
                return Action.SCHEDULED;
            }

            // Can we just aggregate the remainder?
            if (!_last && _len < BufferUtil.space(_aggregate) && _len < _commitSize)
            {
                int position = BufferUtil.flipToFill(_aggregate);
                BufferUtil.put(_buffer, _aggregate);
                BufferUtil.flipToFlush(_aggregate, position);
                return Action.SUCCEEDED;
            }

            // Is there data left to write?
            if (_buffer.hasRemaining())
            {
                // if there is no slice, just write it
                if (_slice == null)
                {
                    _completed = true;
                    write(_buffer, _last, this);
                    return Action.SCHEDULED;
                }

                // otherwise take a slice
                int p = _buffer.position();
                int l = Math.min(getBufferSize(), _buffer.remaining());
                int pl = p + l;
                _slice.limit(pl);
                _buffer.position(pl);
                _slice.position(p);
                _completed = !_buffer.hasRemaining();
                write(_slice, _last && _completed, this);
                return Action.SCHEDULED;
            }

            // all content written, but if we have not yet signal completion, we
            // need to do so
            if (_last && !_completed)
            {
                _completed = true;
                write(BufferUtil.EMPTY_BUFFER, true, this);
                return Action.SCHEDULED;
            }

            if (LOG.isDebugEnabled() && _completed)
                LOG.debug("EOF of {}", this);
            return Action.SUCCEEDED;
        }
    }

    /**
     * An iterating callback that will take content from an
     * InputStream and write it to the associated {@link HttpChannel}.
     * A non direct buffer of size {@link HttpOutput#getBufferSize()} is used.
     * This callback is passed to the {@link HttpChannel#write(ByteBuffer, boolean, Callback)} to
     * be notified as each buffer is written and only once all the input is consumed will the
     * wrapped {@link Callback#succeeded()} method be called.
     */
    private class InputStreamWritingCB extends IteratingNestedCallback
    {
        private final InputStream _in;
        private final ByteBuffer _buffer;
        private boolean _eof;

        public InputStreamWritingCB(InputStream in, Callback callback)
        {
            super(callback);
            _in = in;
            _buffer = _channel.getByteBufferPool().acquire(getBufferSize(), false);
        }

        @Override
        protected Action process() throws Exception
        {
            // Only return if EOF has previously been read and thus
            // a write done with EOF=true
            if (_eof)
            {
                if (LOG.isDebugEnabled())
                    LOG.debug("EOF of {}", this);
                // Handle EOF
                _in.close();
                closed();
                _channel.getByteBufferPool().release(_buffer);
                return Action.SUCCEEDED;
            }

            // Read until buffer full or EOF
            int len = 0;
            while (len < _buffer.capacity() && !_eof)
            {
                int r = _in.read(_buffer.array(), _buffer.arrayOffset() + len, _buffer.capacity() - len);
                if (r < 0)
                    _eof = true;
                else
                    len += r;
            }

            // write what we have
            _buffer.position(0);
            _buffer.limit(len);
            write(_buffer, _eof, this);
            return Action.SCHEDULED;
        }

        @Override
        public void onCompleteFailure(Throwable x)
        {
            abort(x);
            _channel.getByteBufferPool().release(_buffer);
            HttpOutput.this.close(_in);
            super.onCompleteFailure(x);
        }
    }

    /**
     * An iterating callback that will take content from a
     * ReadableByteChannel and write it to the {@link HttpChannel}.
     * A {@link ByteBuffer} of size {@link HttpOutput#getBufferSize()} is used that will be direct if
     * {@link HttpChannel#useDirectBuffers()} is true.
     * This callback is passed to the {@link HttpChannel#write(ByteBuffer, boolean, Callback)} to
     * be notified as each buffer is written and only once all the input is consumed will the
     * wrapped {@link Callback#succeeded()} method be called.
     */
    private class ReadableByteChannelWritingCB extends IteratingNestedCallback
    {
        private final ReadableByteChannel _in;
        private final ByteBuffer _buffer;
        private boolean _eof;

        public ReadableByteChannelWritingCB(ReadableByteChannel in, Callback callback)
        {
            super(callback);
            _in = in;
            _buffer = _channel.getByteBufferPool().acquire(getBufferSize(), _channel.useDirectBuffers());
        }

        @Override
        protected Action process() throws Exception
        {
            // Only return if EOF has previously been read and thus
            // a write done with EOF=true
            if (_eof)
            {
                if (LOG.isDebugEnabled())
                    LOG.debug("EOF of {}", this);
                _in.close();
                closed();
                _channel.getByteBufferPool().release(_buffer);
                return Action.SUCCEEDED;
            }

            // Read from stream until buffer full or EOF
            BufferUtil.clearToFill(_buffer);
            while (_buffer.hasRemaining() && !_eof)
                _eof = (_in.read(_buffer)) < 0;

            // write what we have
            BufferUtil.flipToFlush(_buffer, 0);
            write(_buffer, _eof, this);

            return Action.SCHEDULED;
        }

        @Override
        public void onCompleteFailure(Throwable x)
        {
            abort(x);
            _channel.getByteBufferPool().release(_buffer);
            HttpOutput.this.close(_in);
            super.onCompleteFailure(x);
        }
    }

<<<<<<< HEAD
=======
    private static class WriteBlocker extends SharedBlockingCallback
    {
        private final HttpChannel _channel;

        private WriteBlocker(HttpChannel channel)
        {
            _channel = channel;
        }

        @Override
        protected long getIdleTimeout()
        {
            long blockingTimeout = _channel.getHttpConfiguration().getBlockingTimeout();
            if (blockingTimeout == 0)
                return _channel.getIdleTimeout();
            return blockingTimeout;
        }
    }
>>>>>>> 89b20b46
}<|MERGE_RESOLUTION|>--- conflicted
+++ resolved
@@ -133,7 +133,6 @@
     private int _commitSize;
     private WriteListener _writeListener;
     private volatile Throwable _onError;
-
     /*
     ACTION             OPEN       ASYNC      READY      PENDING       UNREADY       CLOSED
     -------------------------------------------------------------------------------------------
@@ -244,7 +243,7 @@
     @Override
     public void close()
     {
-        while (true)
+        while(true)
         {
             OutputState state = _state.get();
             switch (state)
@@ -253,10 +252,8 @@
                 {
                     return;
                 }
-                
                 case ASYNC:
                 {
-<<<<<<< HEAD
                     // A close call implies a write operation, thus in asynchronous mode
                     // a call to isReady() that returned true should have been made.
                     // However it is desirable to allow a close at any time, specially if 
@@ -264,13 +261,8 @@
                     // that we can transition to READY.
                     if (!_state.compareAndSet(state, OutputState.READY))
                         continue;
-=======
-                    if (_state.compareAndSet(state, OutputState.ERROR))
-                        _writeListener.onError(_onError == null ? new EofException("Async close") : _onError);
->>>>>>> 89b20b46
                     break;
                 }
-                    
                 case UNREADY:
                 case PENDING:
                 {
@@ -280,7 +272,7 @@
                     // complete is called.   Because the prior write has not yet completed
                     // and/or isReady has not been called, this close is allowed, but will
                     // abort the response.
-                    if (!_state.compareAndSet(state,OutputState.CLOSED))
+                    if (!_state.compareAndSet(state, OutputState.CLOSED))
                         continue;
                     IOException ex = new IOException("Closed while Pending/Unready");
                     LOG.warn(ex.toString());
@@ -288,16 +280,10 @@
                     _channel.abort(ex);
                     return;
                 }
-                
                 default:
                 {
-<<<<<<< HEAD
-                    if (!_state.compareAndSet(state,OutputState.CLOSED))
+                    if (!_state.compareAndSet(state, OutputState.CLOSED))
                         continue;
-=======
-                    if (!_state.compareAndSet(state, OutputState.CLOSED))
-                        break;
->>>>>>> 89b20b46
 
                     // Do a normal close by writing the aggregate buffer or an empty buffer. If we are
                     // not including, then indicate this is the last write.
@@ -379,11 +365,11 @@
     public boolean isClosed()
     {
         return _state.get() == OutputState.CLOSED;
-    }
+    } 
 
     public boolean isAsync()
     {
-        switch(_state.get())
+        switch (_state.get())
         {
             case ASYNC:
             case READY:
@@ -394,7 +380,7 @@
                 return false;
         }
     }
-    
+
     @Override
     public void flush() throws IOException
     {
@@ -954,9 +940,6 @@
             throw new IllegalStateException();
     }
 
-    /**
-     * @see javax.servlet.ServletOutputStream#isReady()
-     */
     @Override
     public boolean isReady()
     {
@@ -998,7 +981,6 @@
     @Override
     public void run()
     {
-        loop:
         while (true)
         {
             OutputState state = _state.get();
@@ -1011,7 +993,7 @@
                     case ERROR:
                     {
                         _onError = null;
-                        break loop;
+                        return;
                     }
                     default:
                     {
@@ -1023,14 +1005,13 @@
                                 LOG.debug("onError", th);
                             _writeListener.onError(th);
                             close();
-                            break loop;
+                            return;
                         }
                     }
                 }
                 continue;
             }
 
-<<<<<<< HEAD
             // We do not check the state here.  Strictly speaking the state should 
             // always be READY when run is called.  However, other async threads or 
             // a prior call by this thread to onDataAvailable may have called write
@@ -1049,32 +1030,7 @@
             try
             {
                 _writeListener.onWritePossible();
-                break loop;
-=======
-            switch (_state.get())
-            {
-                case ASYNC:
-                case READY:
-                case PENDING:
-                case UNREADY:
-                    // Even though a write is not possible, because a close has
-                    // occurred, we need to call onWritePossible to tell async
-                    // producer that the last write completed, so fall through.
-                case CLOSED:
-                    try
-                    {
-                        _writeListener.onWritePossible();
-                        break loop;
-                    }
-                    catch (Throwable e)
-                    {
-                        _onError = e;
-                    }
-                    break;
-
-                default:
-                    _onError = new IllegalStateException("state=" + _state.get());
->>>>>>> 89b20b46
+                break;
             }
             catch (Throwable e)
             {
@@ -1393,8 +1349,6 @@
         }
     }
 
-<<<<<<< HEAD
-=======
     private static class WriteBlocker extends SharedBlockingCallback
     {
         private final HttpChannel _channel;
@@ -1413,5 +1367,4 @@
             return blockingTimeout;
         }
     }
->>>>>>> 89b20b46
 }