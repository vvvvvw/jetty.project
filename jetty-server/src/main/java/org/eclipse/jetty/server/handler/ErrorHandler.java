//
//  ========================================================================
//  Copyright (c) 1995-2016 Mort Bay Consulting Pty. Ltd.
//  ------------------------------------------------------------------------
//  All rights reserved. This program and the accompanying materials
//  are made available under the terms of the Eclipse Public License v1.0
//  and Apache License v2.0 which accompanies this distribution.
//
//      The Eclipse Public License is available at
//      http://www.eclipse.org/legal/epl-v10.html
//
//      The Apache License v2.0 is available at
//      http://www.opensource.org/licenses/apache2.0.php
//
//  You may elect to redistribute this code under either of these licenses.
//  ========================================================================
//

package org.eclipse.jetty.server.handler;

import java.io.IOException;
import java.io.PrintWriter;
import java.io.StringWriter;
import java.io.Writer;
import java.nio.ByteBuffer;
import java.nio.charset.Charset;
import java.nio.charset.StandardCharsets;
import java.util.List;

import javax.servlet.ServletContext;
import javax.servlet.RequestDispatcher;
import javax.servlet.ServletException;
import javax.servlet.http.HttpServletRequest;
import javax.servlet.http.HttpServletResponse;

import org.eclipse.jetty.http.HttpFields;
import org.eclipse.jetty.http.HttpHeader;
import org.eclipse.jetty.http.HttpMethod;
import org.eclipse.jetty.http.HttpStatus;
import org.eclipse.jetty.http.MimeTypes;
import org.eclipse.jetty.server.Dispatcher;
import org.eclipse.jetty.server.Request;
import org.eclipse.jetty.server.Response;
import org.eclipse.jetty.server.Server;
import org.eclipse.jetty.util.BufferUtil;
import org.eclipse.jetty.util.StringUtil;
import org.eclipse.jetty.util.log.Log;
import org.eclipse.jetty.util.log.Logger;

/* ------------------------------------------------------------ */
/** Handler for Error pages
 * An ErrorHandler is registered with {@link ContextHandler#setErrorHandler(ErrorHandler)} or
 * {@link Server#setErrorHandler(ErrorHandler)}.
 * It is called by the HttpResponse.sendError method to write a error page via {@link #handle(String, Request, HttpServletRequest, HttpServletResponse)}
 * or via {@link #badMessageError(int, String, HttpFields)} for bad requests for which a dispatch cannot be done.
 *
 */
public class ErrorHandler extends AbstractHandler
{    
    private static final Logger LOG = Log.getLogger(ErrorHandler.class);
    public final static String ERROR_PAGE="org.eclipse.jetty.server.error_page";
    
    boolean _showStacks=true;
    boolean _showMessageInTitle=true;
    String _cacheControl="must-revalidate,no-cache,no-store";

    /* ------------------------------------------------------------ */
    public ErrorHandler()
    {
    }

    /* ------------------------------------------------------------ */
    /*
     * @see org.eclipse.jetty.server.server.Handler#handle(javax.servlet.http.HttpServletRequest, javax.servlet.http.HttpServletResponse, int)
     */
    @Override
    public void handle(String target, Request baseRequest, HttpServletRequest request, HttpServletResponse response) throws IOException
    {
        String method = request.getMethod();
        if (!HttpMethod.GET.is(method) && !HttpMethod.POST.is(method) && !HttpMethod.HEAD.is(method))
        {
            baseRequest.setHandled(true);
            return;
        }
        
        if (this instanceof ErrorPageMapper)
        {
            String error_page=((ErrorPageMapper)this).getErrorPage(request);
            if (error_page!=null)
            {
                String old_error_page=(String)request.getAttribute(ERROR_PAGE);
                ServletContext servlet_context = request.getServletContext();
                if (servlet_context==null)
                    servlet_context=ContextHandler.getCurrentContext();
                if (servlet_context==null)
                {
                    LOG.warn("No ServletContext for error page {}",error_page);       
                }
                else if (old_error_page!=null && old_error_page.equals(error_page))
                {
                    LOG.warn("Error page loop {}",error_page); 
                }
                else
                {
                    request.setAttribute(ERROR_PAGE, error_page);

                    Dispatcher dispatcher = (Dispatcher) servlet_context.getRequestDispatcher(error_page);
                    try
                    {
                        if (LOG.isDebugEnabled())
                            LOG.debug("error page dispatch {}->{}",error_page,dispatcher);
                        if(dispatcher!=null)
                        {
                            dispatcher.error(request, response);
                            return;
                        }
                        LOG.warn("No error page found "+error_page);
                    }
                    catch (ServletException e)
                    {
                        LOG.warn(Log.EXCEPTION, e);
                        return;
                    }
                }
            } 
            else 
            {
                if (LOG.isDebugEnabled())
                {
                    LOG.debug("No Error Page mapping for request({} {}) (using default)",request.getMethod(),request.getRequestURI());
                }
            }
        }

        if (_cacheControl != null)
            response.setHeader(HttpHeader.CACHE_CONTROL.asString(), _cacheControl);
        generateAcceptableResponse(baseRequest,request,response,response.getStatus(),baseRequest.getResponse().getReason());
    }

    /* ------------------------------------------------------------ */
    /** Generate an acceptable error response.
     * <p>This method is called to generate an Error page of a mime type that is 
     * acceptable to the user-agent.  The Accept header is evaluated in 
     * quality order and the method 
     * {@link #generateAcceptableResponse(Request, HttpServletRequest, HttpServletResponse, String)}
     * is called for each mimetype until {@link Request#isHandled()} is true.</p>
     * @param baseRequest The base request
     * @param request The servlet request (may be wrapped)
     * @param response The response (may be wrapped)
     * @throws IOException
     */
    protected void generateAcceptableResponse(Request baseRequest, HttpServletRequest request, HttpServletResponse response, int code, String message)
        throws IOException
    {
        List<String> acceptable=baseRequest.getHttpFields().getQualityCSV(HttpHeader.ACCEPT);
        
<<<<<<< HEAD
        
=======
        if (acceptable.isEmpty() && !baseRequest.getHttpFields().contains(HttpHeader.ACCEPT))
            generateAcceptableResponse(baseRequest,request,response,code,message,MimeTypes.Type.TEXT_HTML.asString());
        else
        {
            for (String mimeType:acceptable)
            {
                generateAcceptableResponse(baseRequest,request,response,code,message,mimeType);
                if (baseRequest.isHandled())
                    return;
            }
        }
>>>>>>> 35bb6620
        baseRequest.setHandled(true);
    }

    /* ------------------------------------------------------------ */
    /** get an acceptable writer for an error page.
     * <p>Uses the user-agent's <code>Accept-Charset</code> to get response
     * {@link Writer}.  The acceptable charsets are tested in quality order 
     * if they are known to the JVM and the first known is set on
     * {@link HttpServletResponse#setCharacterEncoding(String)} and the 
     * {@link HttpServletResponse#getWriter()} method used to return a writer.
     * If there is no <code>Accept-Charset</code> header then 
     * <code>ISO-8859-1</code> is used.  If '*' is the highest quality known
     * charset, then <code>utf-8</code> is used.
     * </p>     
     * @param baseRequest The base request
     * @param request The servlet request (may be wrapped)
     * @param response The response (may be wrapped)
     * @return A {@link Writer} if there is a known acceptable charset or null
     * @throws IOException
     */
    protected Writer getAcceptableWriter(Request baseRequest, HttpServletRequest request, HttpServletResponse response)
        throws IOException
    {
        List<String> acceptable=baseRequest.getHttpFields().getQualityCSV(HttpHeader.ACCEPT_CHARSET);
        if (acceptable.isEmpty())
        {
<<<<<<< HEAD
            response.setContentType(MimeTypes.Type.TEXT_HTML_8859_1.asString());
            if (_cacheControl != null)
                response.setHeader(HttpHeader.CACHE_CONTROL.asString(), _cacheControl);
            ByteArrayISO8859Writer writer = new ByteArrayISO8859Writer(4096);
            String reason = (response instanceof Response) ? ((Response) response).getReason() : null;
            if (LOG.isDebugEnabled())
                LOG.debug("default error page {} {}",request,response);
            handleErrorPage(request, writer, response.getStatus(), reason);
            writer.flush();
            response.setContentLength(writer.size());
            writer.writeTo(response.getOutputStream());
            writer.destroy();
=======
            response.setCharacterEncoding(StandardCharsets.ISO_8859_1.name());
            return response.getWriter();
>>>>>>> 35bb6620
        }
        
        for (String charset:acceptable)
        {
            try
            {
                if ("*".equals(charset))
                    response.setCharacterEncoding(StandardCharsets.UTF_8.name());
                else
                    response.setCharacterEncoding(Charset.forName(charset).name());
                return response.getWriter();
            }
            catch(Exception e)
            {
                LOG.ignore(e);
            }
        }
        return null;
    }
        
    /* ------------------------------------------------------------ */
    /** Generate an acceptable error response for a mime type.
     * <p>This method is called for each mime type in the users agent's
     * <code>Accept</code> header, until {@link Request#isHandled()} is true and a 
     * response of the appropriate type is generated.
     * 
     * @param baseRequest The base request
     * @param request The servlet request (may be wrapped)
     * @param response The response (may be wrapped)
     * @param mimeType The mimetype to generate (may be *&#47;*or other wildcard)
     * @throws IOException
     */
    protected void generateAcceptableResponse(Request baseRequest, HttpServletRequest request, HttpServletResponse response, int code, String message, String mimeType)
        throws IOException
    {
        switch(mimeType)
        {
            case "text/html":
            case "text/*":
            case "*/*":
            {
                baseRequest.setHandled(true);
                Writer writer = getAcceptableWriter(baseRequest,request,response);
                if (writer!=null)
                {
                    response.setContentType(MimeTypes.Type.TEXT_HTML.asString());
                    handleErrorPage(request, writer, code, message);
                }
            }
        }        
    }
    
    /* ------------------------------------------------------------ */
    protected void handleErrorPage(HttpServletRequest request, Writer writer, int code, String message)
        throws IOException
    {
        writeErrorPage(request, writer, code, message, _showStacks);
    }

    /* ------------------------------------------------------------ */
    protected void writeErrorPage(HttpServletRequest request, Writer writer, int code, String message, boolean showStacks)
        throws IOException
    {
        if (message == null)
            message=HttpStatus.getMessage(code);

        writer.write("<html>\n<head>\n");
        writeErrorPageHead(request,writer,code,message);
        writer.write("</head>\n<body>");
        writeErrorPageBody(request,writer,code,message,showStacks);
        writer.write("\n</body>\n</html>\n");
    }

    /* ------------------------------------------------------------ */
    protected void writeErrorPageHead(HttpServletRequest request, Writer writer, int code, String message)
        throws IOException
        {
        writer.write("<meta http-equiv=\"Content-Type\" content=\"text/html;charset=utf-8\"/>\n");
        writer.write("<title>Error ");
        writer.write(Integer.toString(code));

        if (_showMessageInTitle)
        {
            writer.write(' ');
            write(writer,message);
        }
        writer.write("</title>\n");
    }

    /* ------------------------------------------------------------ */
    protected void writeErrorPageBody(HttpServletRequest request, Writer writer, int code, String message, boolean showStacks)
        throws IOException
    {
        String uri= request.getRequestURI();

        writeErrorPageMessage(request,writer,code,message,uri);
        if (showStacks)
            writeErrorPageStacks(request,writer);

        Request.getBaseRequest(request).getHttpChannel().getHttpConfiguration()
            .writePoweredBy(writer,"<hr>","<hr/>\n");
    }

    /* ------------------------------------------------------------ */
    protected void writeErrorPageMessage(HttpServletRequest request, Writer writer, int code, String message,String uri)
    throws IOException
    {
        writer.write("<h2>HTTP ERROR ");
        writer.write(Integer.toString(code));
        writer.write("</h2>\n<p>Problem accessing ");
        write(writer,uri);
        writer.write(". Reason:\n<pre>    ");
        write(writer,message);
        writer.write("</pre></p>");
    }

    /* ------------------------------------------------------------ */
    protected void writeErrorPageStacks(HttpServletRequest request, Writer writer)
        throws IOException
    {
        Throwable th = (Throwable)request.getAttribute(RequestDispatcher.ERROR_EXCEPTION);
        while(th!=null)
        {
            writer.write("<h3>Caused by:</h3><pre>");
            StringWriter sw = new StringWriter();
            PrintWriter pw = new PrintWriter(sw);
            th.printStackTrace(pw);
            pw.flush();
            write(writer,sw.getBuffer().toString());
            writer.write("</pre>\n");

            th =th.getCause();
        }
    }

    /* ------------------------------------------------------------ */
    /** Bad Message Error body
     * <p>Generate a error response body to be sent for a bad message.
     * In this case there is something wrong with the request, so either
     * a request cannot be built, or it is not safe to build a request.
     * This method allows for a simple error page body to be returned 
     * and some response headers to be set.
     * @param status The error code that will be sent
     * @param reason The reason for the error code (may be null)
     * @param fields The header fields that will be sent with the response.
     * @return The content as a ByteBuffer, or null for no body.
     */
    public ByteBuffer badMessageError(int status, String reason, HttpFields fields)
    {
        if (reason==null)
            reason=HttpStatus.getMessage(status);
        fields.put(HttpHeader.CONTENT_TYPE,MimeTypes.Type.TEXT_HTML_8859_1.asString());
        return BufferUtil.toBuffer("<h1>Bad Message " + status + "</h1><pre>reason: " + reason + "</pre>");
    }    
    
    /* ------------------------------------------------------------ */
    /** Get the cacheControl.
     * @return the cacheControl header to set on error responses.
     */
    public String getCacheControl()
    {
        return _cacheControl;
    }

    /* ------------------------------------------------------------ */
    /** Set the cacheControl.
     * @param cacheControl the cacheControl header to set on error responses.
     */
    public void setCacheControl(String cacheControl)
    {
        _cacheControl = cacheControl;
    }

    /* ------------------------------------------------------------ */
    /**
     * @return True if stack traces are shown in the error pages
     */
    public boolean isShowStacks()
    {
        return _showStacks;
    }

    /* ------------------------------------------------------------ */
    /**
     * @param showStacks True if stack traces are shown in the error pages
     */
    public void setShowStacks(boolean showStacks)
    {
        _showStacks = showStacks;
    }

    /* ------------------------------------------------------------ */
    /**
     * @param showMessageInTitle if true, the error message appears in page title
     */
    public void setShowMessageInTitle(boolean showMessageInTitle)
    {
        _showMessageInTitle = showMessageInTitle;
    }


    /* ------------------------------------------------------------ */
    public boolean getShowMessageInTitle()
    {
        return _showMessageInTitle;
    }

    /* ------------------------------------------------------------ */
    protected void write(Writer writer,String string)
        throws IOException
    {
        if (string==null)
            return;

        writer.write(StringUtil.sanitizeXmlString(string));
    }

    /* ------------------------------------------------------------ */
    public interface ErrorPageMapper
    {
        String getErrorPage(HttpServletRequest request);
    }

    /* ------------------------------------------------------------ */
    public static ErrorHandler getErrorHandler(Server server, ContextHandler context)
    {
        ErrorHandler error_handler=null;
        if (context!=null)
            error_handler=context.getErrorHandler();
        if (error_handler==null && server!=null)
            error_handler = server.getBean(ErrorHandler.class);
        return error_handler;
    }
}<|MERGE_RESOLUTION|>--- conflicted
+++ resolved
@@ -154,9 +154,6 @@
     {
         List<String> acceptable=baseRequest.getHttpFields().getQualityCSV(HttpHeader.ACCEPT);
         
-<<<<<<< HEAD
-        
-=======
         if (acceptable.isEmpty() && !baseRequest.getHttpFields().contains(HttpHeader.ACCEPT))
             generateAcceptableResponse(baseRequest,request,response,code,message,MimeTypes.Type.TEXT_HTML.asString());
         else
@@ -168,7 +165,6 @@
                     return;
             }
         }
->>>>>>> 35bb6620
         baseRequest.setHandled(true);
     }
 
@@ -195,23 +191,8 @@
         List<String> acceptable=baseRequest.getHttpFields().getQualityCSV(HttpHeader.ACCEPT_CHARSET);
         if (acceptable.isEmpty())
         {
-<<<<<<< HEAD
-            response.setContentType(MimeTypes.Type.TEXT_HTML_8859_1.asString());
-            if (_cacheControl != null)
-                response.setHeader(HttpHeader.CACHE_CONTROL.asString(), _cacheControl);
-            ByteArrayISO8859Writer writer = new ByteArrayISO8859Writer(4096);
-            String reason = (response instanceof Response) ? ((Response) response).getReason() : null;
-            if (LOG.isDebugEnabled())
-                LOG.debug("default error page {} {}",request,response);
-            handleErrorPage(request, writer, response.getStatus(), reason);
-            writer.flush();
-            response.setContentLength(writer.size());
-            writer.writeTo(response.getOutputStream());
-            writer.destroy();
-=======
             response.setCharacterEncoding(StandardCharsets.ISO_8859_1.name());
             return response.getWriter();
->>>>>>> 35bb6620
         }
         
         for (String charset:acceptable)
