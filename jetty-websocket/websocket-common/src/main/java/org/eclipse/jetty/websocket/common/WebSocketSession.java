--- conflicted
+++ resolved
@@ -192,20 +192,11 @@
         return extensionFactory;
     }
 
-<<<<<<< HEAD
+     * The idle timeout in milliseconds
     @Override
     public long getIdleTimeout()
     {
-        return connection.getIdleTimeout();
-=======
-    /**
-     * The idle timeout in milliseconds
-     */
-    @Override
-    public long getIdleTimeout()
-    {
         return connection.getMaxIdleTimeout();
->>>>>>> 6be028c0
     }
 
     @ManagedAttribute(readonly = true)
@@ -362,8 +353,6 @@
         this.extensionFactory = extensionFactory;
     }
 
-<<<<<<< HEAD
-=======
     /**
      * Set the timeout in milliseconds
      */
@@ -373,11 +362,10 @@
         connection.setMaxIdleTimeout(ms);
     }
 
->>>>>>> 6be028c0
-    @Override
-    public void setIdleTimeout(long ms)
-    {
-        connection.setIdleTimeout(ms);
+    @Override
+    public void setMaximumMessageSize(long length)
+    {
+        this.maximumMessageSize = length;
     }
 
     public void setOutgoingHandler(OutgoingFrames outgoing)
