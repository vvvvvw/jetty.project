--- conflicted
+++ resolved
@@ -31,34 +31,7 @@
 import org.eclipse.jetty.util.thread.Scheduler;
 
 /**
-<<<<<<< HEAD
- * Creates asynchronously {@link SocketAddress} instances, returning them through a {@link Promise},
- * in order to avoid blocking on DNS lookup.
- * <p>
- * {@link InetSocketAddress#InetSocketAddress(String, int)} attempts to perform a DNS resolution of
- * the host name, and this may block for several seconds.
- * This class creates the {@link InetSocketAddress} in a separate thread and provides the result
- * through a {@link Promise}, with the possibility to specify a timeout for the operation.
- * <p>
- * Example usage:
- * <pre>
- * SocketAddressResolver resolver = new SocketAddressResolver(executor, scheduler);
- * resolver.resolve("www.google.com", 80, new Promise&lt;SocketAddress&gt;()
- * {
- *     public void succeeded(SocketAddress result)
- *     {
- *         // The address was resolved
- *     }
- *
- *     public void failed(Throwable failure)
- *     {
- *         // The address resolution failed
- *     }
- * });
- * </pre>
-=======
  * <p>Creates {@link SocketAddress} instances, returning them through a {@link Promise}.</p>
->>>>>>> e0039a95
  */
 public interface SocketAddressResolver
 {
