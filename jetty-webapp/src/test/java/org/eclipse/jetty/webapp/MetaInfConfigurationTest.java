//
//  ========================================================================
//  Copyright (c) 1995-2018 Mort Bay Consulting Pty. Ltd.
//  ------------------------------------------------------------------------
//  All rights reserved. This program and the accompanying materials
//  are made available under the terms of the Eclipse Public License v1.0
//  and Apache License v2.0 which accompanies this distribution.
//
//      The Eclipse Public License is available at
//      http://www.eclipse.org/legal/epl-v10.html
//
//      The Apache License v2.0 is available at
//      http://www.opensource.org/licenses/apache2.0.php
//
//  You may elect to redistribute this code under either of these licenses.
//  ========================================================================
//


package org.eclipse.jetty.webapp;

import static org.junit.jupiter.api.Assertions.assertEquals;
import static org.junit.jupiter.api.Assertions.assertNotNull;
import static org.junit.jupiter.api.Assertions.assertTrue;
import static org.junit.jupiter.api.Assertions.fail;

import java.io.File;
import java.util.Arrays;
import java.util.Collection;
import java.util.List;

import org.eclipse.jetty.toolchain.test.MavenTestingUtils;
import org.eclipse.jetty.util.JavaVersion;
import org.eclipse.jetty.util.resource.Resource;
<<<<<<< HEAD
import org.junit.Assume;
import org.junit.Test;
=======
import org.junit.jupiter.api.Test;
>>>>>>> 2cbe395f

/**
 * MetaInfConfigurationTest
 *
 *
 */
public class MetaInfConfigurationTest
{

    public class TestableMetaInfConfiguration extends MetaInfConfiguration
    {
        List<String> _expectedContainerScanTypes;
        List<String> _expectedWebAppScanTypes;
        int _invocationCount = 0;

        public TestableMetaInfConfiguration(List<String> expectedContainerScanTypes, List<String> expectedWebAppScanTypes)
        {
            _expectedContainerScanTypes = expectedContainerScanTypes;
            _expectedWebAppScanTypes = expectedWebAppScanTypes;
        }
        
        
        /** 
         * @see org.eclipse.jetty.webapp.MetaInfConfiguration#scanJars(org.eclipse.jetty.webapp.WebAppContext, java.util.Collection, boolean, java.util.List)
         */
        @Override
        public void scanJars(WebAppContext context, Collection<Resource> jars, boolean useCaches, List<String> scanTypes) throws Exception
        {
            assertNotNull(scanTypes);
            List<String> expectedScanTypes = null;
            switch (_invocationCount)
            {
                case 0: 
                {
                    expectedScanTypes = _expectedContainerScanTypes;
                    break;
                }
                case 1:
                {
                    expectedScanTypes = _expectedWebAppScanTypes;
                    break;
                }
                default:
                {
                    fail("Too many invocations");
                }
            }

            ++_invocationCount;

            assertNotNull(expectedScanTypes);
            assertTrue(expectedScanTypes.containsAll(scanTypes));
            assertEquals(expectedScanTypes.size(), scanTypes.size());
        }
        
    }
    
    
    @Test
    public void testScanTypes()
    throws Exception
    {
        File web25 = MavenTestingUtils.getTestResourceFile("web25.xml");
        File web31 = MavenTestingUtils.getTestResourceFile("web31.xml");
        File web31false = MavenTestingUtils.getTestResourceFile("web31false.xml");
        
        //test a 2.5 webapp will not look for fragments by default
        MetaInfConfiguration meta25 = new TestableMetaInfConfiguration(MetaInfConfiguration.__allScanTypes,
                                                                       Arrays.asList(MetaInfConfiguration.METAINF_TLDS, MetaInfConfiguration.METAINF_RESOURCES));
        WebAppContext context25 = new WebAppContext();
        context25.getMetaData().setWebXml(Resource.newResource(web25));
        context25.getServletContext().setEffectiveMajorVersion(2);
        context25.getServletContext().setEffectiveMinorVersion(5);
        meta25.preConfigure(context25);
        
        //test a 2.5 webapp will look for fragments if configurationDiscovered==true
        MetaInfConfiguration meta25b = new TestableMetaInfConfiguration(MetaInfConfiguration.__allScanTypes,
                                                                        MetaInfConfiguration.__allScanTypes);
        WebAppContext context25b = new WebAppContext();
        context25b.setConfigurationDiscovered(true);
        context25b.getMetaData().setWebXml(Resource.newResource(web25));
        context25b.getServletContext().setEffectiveMajorVersion(2);
        context25b.getServletContext().setEffectiveMinorVersion(5);
        meta25b.preConfigure(context25b);
        
        //test a 3.x metadata-complete webapp will not look for fragments
        MetaInfConfiguration meta31 = new TestableMetaInfConfiguration(MetaInfConfiguration.__allScanTypes,
                                                                       Arrays.asList(MetaInfConfiguration.METAINF_TLDS, MetaInfConfiguration.METAINF_RESOURCES));
        WebAppContext context31 = new WebAppContext();
        context31.getMetaData().setWebXml(Resource.newResource(web31));
        context31.getServletContext().setEffectiveMajorVersion(3);
        context31.getServletContext().setEffectiveMinorVersion(1);
        meta31.preConfigure(context31);

        //test a 3.x non metadata-complete webapp will look for fragments
        MetaInfConfiguration meta31false = new TestableMetaInfConfiguration(MetaInfConfiguration.__allScanTypes,
                                                                            MetaInfConfiguration.__allScanTypes);
        WebAppContext context31false = new WebAppContext();
        context31false.setConfigurationDiscovered(true);
        context31false.getMetaData().setWebXml(Resource.newResource(web31false));
        context31false.getServletContext().setEffectiveMajorVersion(3);
        context31false.getServletContext().setEffectiveMinorVersion(1);
        meta31false.preConfigure(context31false);
    }
    
    /**
     * Assume target < jdk9. In this case, we should be able to extract
     * the urls from the application classloader, and we should not look
     * at the java.class.path property.
     * @throws Exception
     */
    @Test
    public void testFindAndFilterContainerPaths()
    throws Exception
    {
        Assume.assumeTrue(JavaVersion.VERSION.getMajor() < 9);
        MetaInfConfiguration config = new MetaInfConfiguration();
        WebAppContext context = new WebAppContext();
        context.setAttribute(MetaInfConfiguration.CONTAINER_JAR_PATTERN, ".*/jetty-util-[^/]*\\.jar$|.*/jetty-util/target/classes/");
        WebAppClassLoader loader = new WebAppClassLoader(context);
        context.setClassLoader(loader);
        config.findAndFilterContainerPaths(context);
        List<Resource> containerResources = context.getMetaData().getContainerResources();
        assertEquals(1, containerResources.size());
        assertTrue(containerResources.get(0).toString().contains("jetty-util"));
    }
    
    /**
     * Assume target jdk9 or above. In this case we should extract what we need
     * from the java.class.path. We should also examine the module path.
     * @throws Exception
     */
    @Test
    public void testFindAndFilterContainerPathsJDK9()
            throws Exception
    {
        Assume.assumeTrue(JavaVersion.VERSION.getMajor() >= 9);
        Assume.assumeTrue(System.getProperty("jdk.module.path") != null);
        MetaInfConfiguration config = new MetaInfConfiguration();
        WebAppContext context = new WebAppContext();
        context.setAttribute(MetaInfConfiguration.CONTAINER_JAR_PATTERN, ".*/jetty-util-[^/]*\\.jar$|.*/jetty-util/target/classes/$|.*/foo-bar-janb.jar");
        WebAppClassLoader loader = new WebAppClassLoader(context);
        context.setClassLoader(loader);
        config.findAndFilterContainerPaths(context);
        List<Resource> containerResources = context.getMetaData().getContainerResources();
        assertEquals(2, containerResources.size());
        for (Resource r:containerResources)
        {
            String s = r.toString();
            assertTrue(s.endsWith("foo-bar-janb.jar") || s.contains("jetty-util"));
        }
    }


    /**
     * Assume runtime is jdk9 or above. Target is jdk 8. In this
     * case we must extract from the java.class.path (because jdk 9
     * has no url based application classloader), but we should
     * ignore the module path.
     * @throws Exception
     */
    @Test
    public void testFindAndFilterContainerPathsTarget8()
            throws Exception
    {
        Assume.assumeTrue(JavaVersion.VERSION.getMajor() >= 9);
        Assume.assumeTrue(System.getProperty("jdk.module.path") != null);
        MetaInfConfiguration config = new MetaInfConfiguration();
        WebAppContext context = new WebAppContext();
        context.setAttribute(JavaVersion.JAVA_TARGET_PLATFORM, "8");
        context.setAttribute(MetaInfConfiguration.CONTAINER_JAR_PATTERN, ".*/jetty-util-[^/]*\\.jar$|.*/jetty-util/target/classes/$|.*/foo-bar-janb.jar");
        WebAppClassLoader loader = new WebAppClassLoader(context);
        context.setClassLoader(loader);
        config.findAndFilterContainerPaths(context);
        List<Resource> containerResources = context.getMetaData().getContainerResources();
        assertEquals(1, containerResources.size());
        assertTrue(containerResources.get(0).toString().contains("jetty-util"));
    }


}<|MERGE_RESOLUTION|>--- conflicted
+++ resolved
@@ -32,12 +32,11 @@
 import org.eclipse.jetty.toolchain.test.MavenTestingUtils;
 import org.eclipse.jetty.util.JavaVersion;
 import org.eclipse.jetty.util.resource.Resource;
-<<<<<<< HEAD
-import org.junit.Assume;
-import org.junit.Test;
-=======
 import org.junit.jupiter.api.Test;
->>>>>>> 2cbe395f
+import org.junit.jupiter.api.condition.DisabledOnJre;
+import org.junit.jupiter.api.condition.EnabledIfSystemProperty;
+import org.junit.jupiter.api.condition.EnabledOnJre;
+import org.junit.jupiter.api.condition.JRE;
 
 /**
  * MetaInfConfigurationTest
@@ -150,10 +149,10 @@
      * @throws Exception
      */
     @Test
+    @EnabledOnJre( JRE.JAVA_8 )
     public void testFindAndFilterContainerPaths()
     throws Exception
     {
-        Assume.assumeTrue(JavaVersion.VERSION.getMajor() < 9);
         MetaInfConfiguration config = new MetaInfConfiguration();
         WebAppContext context = new WebAppContext();
         context.setAttribute(MetaInfConfiguration.CONTAINER_JAR_PATTERN, ".*/jetty-util-[^/]*\\.jar$|.*/jetty-util/target/classes/");
@@ -171,11 +170,11 @@
      * @throws Exception
      */
     @Test
+    @DisabledOnJre( JRE.JAVA_8 )
+    @EnabledIfSystemProperty(named = "jdk.module.path", matches = ".*")
     public void testFindAndFilterContainerPathsJDK9()
             throws Exception
     {
-        Assume.assumeTrue(JavaVersion.VERSION.getMajor() >= 9);
-        Assume.assumeTrue(System.getProperty("jdk.module.path") != null);
         MetaInfConfiguration config = new MetaInfConfiguration();
         WebAppContext context = new WebAppContext();
         context.setAttribute(MetaInfConfiguration.CONTAINER_JAR_PATTERN, ".*/jetty-util-[^/]*\\.jar$|.*/jetty-util/target/classes/$|.*/foo-bar-janb.jar");
@@ -200,11 +199,11 @@
      * @throws Exception
      */
     @Test
+    @DisabledOnJre( JRE.JAVA_8 )
+    @EnabledIfSystemProperty(named = "jdk.module.path", matches = ".*")
     public void testFindAndFilterContainerPathsTarget8()
             throws Exception
     {
-        Assume.assumeTrue(JavaVersion.VERSION.getMajor() >= 9);
-        Assume.assumeTrue(System.getProperty("jdk.module.path") != null);
         MetaInfConfiguration config = new MetaInfConfiguration();
         WebAppContext context = new WebAppContext();
         context.setAttribute(JavaVersion.JAVA_TARGET_PLATFORM, "8");
