#!groovy

pipeline {
  agent any
  // save some io during the build
  options { durabilityHint( 'PERFORMANCE_OPTIMIZED' ) }
  stages {
    stage( "Parallel Stage" ) {
      parallel {
        stage( "Build / Test - JDK11" ) {
          agent {
            node { label 'linux' }
          }
          steps {
            container( 'jetty-build' ) {
              timeout( time: 120, unit: 'MINUTES' ) {
                mavenBuild( "jdk11", "-T3 -Pmongodb clean install", "maven3", true ) // -Pautobahn
                // Collect up the jacoco execution results (only on main build)
                jacoco inclusionPattern: '**/org/eclipse/jetty/**/*.class',
                       exclusionPattern: '' +
                               // build tools
                               '**/org/eclipse/jetty/ant/**' + ',**/org/eclipse/jetty/maven/**' +
                               ',**/org/eclipse/jetty/jspc/**' +
                               // example code / documentation
                               ',**/org/eclipse/jetty/embedded/**' + ',**/org/eclipse/jetty/asyncrest/**' +
                               ',**/org/eclipse/jetty/demo/**' +
                               // special environments / late integrations
                               ',**/org/eclipse/jetty/gcloud/**' + ',**/org/eclipse/jetty/infinispan/**' +
                               ',**/org/eclipse/jetty/osgi/**' + ',**/org/eclipse/jetty/spring/**' +
                               ',**/org/eclipse/jetty/http/spi/**' +
                               // test classes
                               ',**/org/eclipse/jetty/tests/**' + ',**/org/eclipse/jetty/test/**',
                       execPattern: '**/target/jacoco.exec',
                       classPattern: '**/target/classes',
                       sourcePattern: '**/src/main/java'
                warnings consoleParsers: [[parserName: 'Maven'], [parserName: 'Java']]
                junit testResults: '**/target/surefire-reports/*.xml,**/target/invoker-reports/TEST*.xml,**/target/autobahntestsuite-reports/*.xml'
              }
            }
          }
        }
        stage( "Build / Test - JDK14" ) {
          agent { node { label 'linux' } }
          steps {
            container( 'jetty-build' ) {
              timeout( time: 120, unit: 'MINUTES' ) {
                mavenBuild( "jdk14", "-T3 -Pmongodb clean install", "maven3", true )
                warnings consoleParsers: [[parserName: 'Maven'], [parserName: 'Java']]
                junit testResults: '**/target/surefire-reports/*.xml,**/target/invoker-reports/TEST*.xml'
              }
            }
          }
        }

        stage( "Build Javadoc" ) {
          agent { node { label 'linux' } }
          steps {
            container( 'jetty-build' ) {
              timeout( time: 30, unit: 'MINUTES' ) {
                mavenBuild( "jdk11",
                            "package source:jar javadoc:jar javadoc:aggregate-jar -Peclipse-release  -DskipTests -Dpmd.skip=true -Dcheckstyle.skip=true",
                            "maven3", true )
                warnings consoleParsers: [[parserName: 'Maven'], [parserName: 'JavaDoc'], [parserName: 'Java']]
              }
            }
          }
        }
        stage( "Build Compact3" ) {
          agent { node { label 'linux' } }
          steps {
            container( 'jetty-build' ) {
              timeout( time: 30, unit: 'MINUTES' ) {
                mavenBuild( "jdk8", "-T3 -Pcompact3 clean install -DskipTests", "maven3", true )
                warnings consoleParsers: [[parserName: 'Maven'], [parserName: 'Java']]
              }
            }
          }
        }
      }
    }
  }
  post {
    failure {
      slackNotif()
    }
    unstable {
      slackNotif()
    }
    fixed {
      slackNotif()
    }
  }
}


def slackNotif() {
  script {
    try {
      if (env.BRANCH_NAME == 'jetty-10.0.x' || env.BRANCH_NAME == 'jetty-9.4.x') {
        //BUILD_USER = currentBuild.rawBuild.getCause(Cause.UserIdCause).getUserId()
        // by ${BUILD_USER}
        COLOR_MAP = ['SUCCESS': 'good', 'FAILURE': 'danger', 'UNSTABLE': 'danger', 'ABORTED': 'danger']
        slackSend channel: '#jenkins',
          color: COLOR_MAP[currentBuild.currentResult],
          message: "*${currentBuild.currentResult}:* Job ${env.JOB_NAME} build ${env.BUILD_NUMBER} - ${env.BUILD_URL}"
      }
    } catch (Exception e) {
      e.printStackTrace()
      echo "skip failure slack notification: " + e.getMessage()
    }
  }
}

/**
 * To other developers, if you are using this method above, please use the following syntax.
 *
 * mavenBuild("<jdk>", "<profiles> <goals> <plugins> <properties>"
 *
 * @param jdk the jdk tool name (in jenkins) to use for this build
 * @param cmdline the command line in "<profiles> <goals> <properties>"`format.
 * @paran mvnName maven installation to use
 * @return the Jenkinsfile step representing a maven build
 */
def mavenBuild(jdk, cmdline, mvnName, junitPublishDisabled) {
  def localRepo = ".repository"
  def mavenOpts = '-Xms1g -Xmx6g -Djava.awt.headless=true'

  withMaven(
    maven: mvnName,
    jdk: "$jdk",
    publisherStrategy: 'EXPLICIT',
    options: [junitPublisher(disabled: junitPublishDisabled), mavenLinkerPublisher(disabled: false), pipelineGraphPublisher(disabled: false)],
    mavenOpts: mavenOpts,
    mavenLocalRepo: localRepo) {
    // Some common Maven command line + provided command line
<<<<<<< HEAD
    sh "mvn -Pci -Psnapshot-repositories -V -U -B -e -fae -Dmaven.test.failure.ignore=true -Djetty.testtracker.log=true $cmdline -Dunix.socket.tmp=" + env.JENKINS_HOME
=======
    sh "mvn -Premote-session-tests -Pci -V -B -e -fae -Dmaven.test.failure.ignore=true -Djetty.testtracker.log=true $cmdline -Dunix.socket.tmp=" + env.JENKINS_HOME
>>>>>>> f7628e82
  }
}


// vim: et:ts=2:sw=2:ft=groovy<|MERGE_RESOLUTION|>--- conflicted
+++ resolved
@@ -133,11 +133,7 @@
     mavenOpts: mavenOpts,
     mavenLocalRepo: localRepo) {
     // Some common Maven command line + provided command line
-<<<<<<< HEAD
-    sh "mvn -Pci -Psnapshot-repositories -V -U -B -e -fae -Dmaven.test.failure.ignore=true -Djetty.testtracker.log=true $cmdline -Dunix.socket.tmp=" + env.JENKINS_HOME
-=======
     sh "mvn -Premote-session-tests -Pci -V -B -e -fae -Dmaven.test.failure.ignore=true -Djetty.testtracker.log=true $cmdline -Dunix.socket.tmp=" + env.JENKINS_HOME
->>>>>>> f7628e82
   }
 }
 
