// ========================================================================
// Copyright (c) 2004-2009 Mort Bay Consulting Pty. Ltd.
// ------------------------------------------------------------------------
// All rights reserved. This program and the accompanying materials
// are made available under the terms of the Eclipse Public License v1.0
// and Apache License v2.0 which accompanies this distribution.
// The Eclipse Public License is available at
// http://www.eclipse.org/legal/epl-v10.html
// The Apache License v2.0 is available at
// http://www.opensource.org/licenses/apache2.0.php
// You may elect to redistribute this code under either of these licenses.
// ========================================================================

package org.eclipse.jetty.io.nio;

import java.io.IOException;
import java.net.InetSocketAddress;
import java.net.Socket;
import java.net.SocketException;
import java.nio.ByteBuffer;
import java.nio.channels.ByteChannel;
import java.nio.channels.GatheringByteChannel;
import java.nio.channels.SelectableChannel;
import java.nio.channels.SocketChannel;

import org.eclipse.jetty.io.Buffer;
import org.eclipse.jetty.io.EndPoint;
import org.eclipse.jetty.util.StringUtil;
import org.eclipse.jetty.util.log.Log;
import org.eclipse.jetty.util.log.Logger;

/**
 * Channel End Point.
 * <p>Holds the channel and socket for an NIO endpoint.
 *
 */
public class ChannelEndPoint implements EndPoint
{
    private static final Logger LOG = Log.getLogger(ChannelEndPoint.class);

    protected final ByteChannel _channel;
    protected final ByteBuffer[] _gather2=new ByteBuffer[2];
    protected final Socket _socket;
    protected final InetSocketAddress _local;
    protected final InetSocketAddress _remote;
    protected int _maxIdleTime;

    public ChannelEndPoint(ByteChannel channel) throws IOException
    {
        super();
        this._channel = channel;
        _socket=(channel instanceof SocketChannel)?((SocketChannel)channel).socket():null;
        if (_socket!=null)
        {
            _local=(InetSocketAddress)_socket.getLocalSocketAddress();
            _remote=(InetSocketAddress)_socket.getRemoteSocketAddress();
            _maxIdleTime=_socket.getSoTimeout();
        }
        else
        {
            _local=_remote=null;
        }
    }

    protected ChannelEndPoint(ByteChannel channel, int maxIdleTime) throws IOException
    {
        this._channel = channel;
        _maxIdleTime=maxIdleTime;
        _socket=(channel instanceof SocketChannel)?((SocketChannel)channel).socket():null;
        if (_socket!=null)
        {
            _local=(InetSocketAddress)_socket.getLocalSocketAddress();
            _remote=(InetSocketAddress)_socket.getRemoteSocketAddress();
            _socket.setSoTimeout(_maxIdleTime);
        }
        else
        {
            _local=_remote=null;
        }
    }

    public boolean isBlocking()
    {
        return  !(_channel instanceof SelectableChannel) || ((SelectableChannel)_channel).isBlocking();
    }

    public boolean blockReadable(long millisecs) throws IOException
    {
        return true;
    }

    public boolean blockWritable(long millisecs) throws IOException
    {
        return true;
    }

    /*
     * @see org.eclipse.io.EndPoint#isOpen()
     */
    public boolean isOpen()
    {
        return _channel.isOpen();
    }

    /** Shutdown the channel Input.
     * Cannot be overridden. To override, see {@link #shutdownInput()}
     * @throws IOException
     */
    protected final void shutdownChannelInput() throws IOException
    {
        LOG.debug("ishut {}",this);
        if (_channel.isOpen())
        {
            if (_channel instanceof SocketChannel)
            {
<<<<<<< HEAD
                Socket socket= ((SocketChannel)_channel).socket();
                if (!socket.isInputShutdown())
                    socket.shutdownInput();
                if(socket.isOutputShutdown())
                    close();
=======

                try
                {
                    if (!socket.isInputShutdown())
                        socket.shutdownInput();
                    if (socket.isOutputShutdown())
                        socket.close();
                }
                catch (SocketException e)
                {
                    LOG.ignore(e);
                }
>>>>>>> cb778530
            }
            else
                close();
        }
    }
    
    /* (non-Javadoc)
     * @see org.eclipse.io.EndPoint#close()
     */
    public void shutdownInput() throws IOException
    {
        shutdownChannelInput();
    }

    protected final void shutdownChannelOutput() throws IOException
    {
        LOG.debug("oshut {}",this);
        if (_channel.isOpen())
        {
            if (_channel instanceof SocketChannel)
            {
                try
                {
<<<<<<< HEAD
                    Socket socket= ((SocketChannel)_channel).socket();
                    if (!socket.isOutputShutdown())
                        socket.shutdownOutput();
                    if (socket.isInputShutdown())
                        close();
=======
                    if (!socket.isOutputShutdown())
                        socket.shutdownOutput();
                    if (socket.isInputShutdown())
                        socket.close();
>>>>>>> cb778530
                }
                catch (SocketException e)
                {
                    LOG.ignore(e);
                }
            }
            else
                close();
        }
    }
    
    /* (non-Javadoc)
     * @see org.eclipse.io.EndPoint#close()
     */
    public void shutdownOutput() throws IOException
    {
        shutdownChannelOutput();
    }

    public boolean isOutputShutdown()
    {
        return !_channel.isOpen() || _socket!=null && _socket.isOutputShutdown();
    }

    public boolean isInputShutdown()
    {
        return !_channel.isOpen() || _socket!=null && _socket.isInputShutdown();
    }

    /* (non-Javadoc)
     * @see org.eclipse.io.EndPoint#close()
     */
    public void close() throws IOException
    {
        LOG.debug("close {}",this);
        _channel.close();
    }

    /* (non-Javadoc)
     * @see org.eclipse.io.EndPoint#fill(org.eclipse.io.Buffer)
     */
    public int fill(Buffer buffer) throws IOException
    {
        Buffer buf = buffer.buffer();
        int len=0;
        if (buf instanceof NIOBuffer)
        {
            final NIOBuffer nbuf = (NIOBuffer)buf;
            final ByteBuffer bbuf=nbuf.getByteBuffer();

            //noinspection SynchronizationOnLocalVariableOrMethodParameter
            try
            {
                synchronized(bbuf)
                {
                    try
                    {
                        bbuf.position(buffer.putIndex());
                        len=_channel.read(bbuf);
                    }
                    finally
                    {
                        buffer.setPutIndex(bbuf.position());
                        bbuf.position(0);
                    }
                }

                if (len<0 && isOpen())
                {
                    if (!isInputShutdown())
                        shutdownInput();
                    if (isOutputShutdown())
                        _channel.close();
                }
            }
            catch (IOException x)
            {
                LOG.debug(x.toString());
                LOG.ignore(x);
                try
                {
                    if (_channel.isOpen())
                        _channel.close();
                }
                catch (Exception xx)
                {
                    LOG.ignore(xx);
                }

                if (len>0)
                    throw x;
                len=-1;
            }
        }
        else
        {
            throw new IOException("Not Implemented");
        }

        return len;
    }

    /* (non-Javadoc)
     * @see org.eclipse.io.EndPoint#flush(org.eclipse.io.Buffer)
     */
    public int flush(Buffer buffer) throws IOException
    {
        Buffer buf = buffer.buffer();
        int len=0;
        if (buf instanceof NIOBuffer)
        {
            final NIOBuffer nbuf = (NIOBuffer)buf;
            final ByteBuffer bbuf=nbuf.getByteBuffer();

            //noinspection SynchronizationOnLocalVariableOrMethodParameter
            synchronized(bbuf)
            {
                try
                {
                    bbuf.position(buffer.getIndex());
                    bbuf.limit(buffer.putIndex());
                    len=_channel.write(bbuf);
                }
                finally
                {
                    if (len>0)
                        buffer.skip(len);
                    bbuf.position(0);
                    bbuf.limit(bbuf.capacity());
                }
            }
        }
        else if (buf instanceof RandomAccessFileBuffer)
        {
            len = ((RandomAccessFileBuffer)buf).writeTo(_channel,buffer.getIndex(),buffer.length());
            if (len>0)
                buffer.skip(len);
        }
        else if (buffer.array()!=null)
        {
            ByteBuffer b = ByteBuffer.wrap(buffer.array(), buffer.getIndex(), buffer.length());
            len=_channel.write(b);
            if (len>0)
                buffer.skip(len);
        }
        else
        {
            throw new IOException("Not Implemented");
        }
        return len;
    }

    /* (non-Javadoc)
     * @see org.eclipse.io.EndPoint#flush(org.eclipse.io.Buffer, org.eclipse.io.Buffer, org.eclipse.io.Buffer)
     */
    public int flush(Buffer header, Buffer buffer, Buffer trailer) throws IOException
    {
        int length=0;

        Buffer buf0 = header==null?null:header.buffer();
        Buffer buf1 = buffer==null?null:buffer.buffer();

        if (_channel instanceof GatheringByteChannel &&
            header!=null && header.length()!=0 && buf0 instanceof NIOBuffer &&
            buffer!=null && buffer.length()!=0 && buf1 instanceof NIOBuffer)
        {
            length = gatheringFlush(header,((NIOBuffer)buf0).getByteBuffer(),buffer,((NIOBuffer)buf1).getByteBuffer());
        }
        else
        {
            if (header!=null)
            {
                if (buffer!=null && buffer.length()>0 && header.space()>buffer.length())
                {
                    header.put(buffer);
                    buffer.clear();
                }
                if (trailer!=null && trailer.length()>0 && header.space()>trailer.length())
                {
                    header.put(trailer);
                    trailer.clear();
                }
            }

            // flush header
            if (header!=null && header.length()>0)
                length=flush(header);

            // flush buffer
            if ((header==null || header.length()==0) &&
                 buffer!=null && buffer.length()>0)
                length+=flush(buffer);

            // flush trailer
            if ((header==null || header.length()==0) &&
                (buffer==null || buffer.length()==0) &&
                 trailer!=null && trailer.length()>0)
                length+=flush(trailer);
        }

        return length;
    }

    protected int gatheringFlush(Buffer header, ByteBuffer bbuf0, Buffer buffer, ByteBuffer bbuf1) throws IOException
    {
        int length;

        synchronized(this)
        {
            // We must sync because buffers may be shared (eg nbuf1 is likely to be cached content).
            //noinspection SynchronizationOnLocalVariableOrMethodParameter
            synchronized(bbuf0)
            {
                //noinspection SynchronizationOnLocalVariableOrMethodParameter
                synchronized(bbuf1)
                {
                    try
                    {
                        // Adjust position indexs of buf0 and buf1
                        bbuf0.position(header.getIndex());
                        bbuf0.limit(header.putIndex());
                        bbuf1.position(buffer.getIndex());
                        bbuf1.limit(buffer.putIndex());

                        _gather2[0]=bbuf0;
                        _gather2[1]=bbuf1;

                        // do the gathering write.
                        length=(int)((GatheringByteChannel)_channel).write(_gather2);

                        int hl=header.length();
                        if (length>hl)
                        {
                            header.clear();
                            buffer.skip(length-hl);
                        }
                        else if (length>0)
                        {
                            header.skip(length);
                        }
                    }
                    finally
                    {
                        bbuf0.position(0);
                        bbuf1.position(0);
                        bbuf0.limit(bbuf0.capacity());
                        bbuf1.limit(bbuf1.capacity());
                    }
                }
            }
        }
        return length;
    }

    /* ------------------------------------------------------------ */
    /**
     * @return Returns the channel.
     */
    public ByteChannel getChannel()
    {
        return _channel;
    }


    /* ------------------------------------------------------------ */
    /*
     * @see org.eclipse.io.EndPoint#getLocalAddr()
     */
    public String getLocalAddr()
    {
        if (_socket==null)
            return null;
       if (_local==null || _local.getAddress()==null || _local.getAddress().isAnyLocalAddress())
           return StringUtil.ALL_INTERFACES;
        return _local.getAddress().getHostAddress();
    }

    /* ------------------------------------------------------------ */
    /*
     * @see org.eclipse.io.EndPoint#getLocalHost()
     */
    public String getLocalHost()
    {
        if (_socket==null)
            return null;
       if (_local==null || _local.getAddress()==null || _local.getAddress().isAnyLocalAddress())
           return StringUtil.ALL_INTERFACES;
        return _local.getAddress().getCanonicalHostName();
    }

    /* ------------------------------------------------------------ */
    /*
     * @see org.eclipse.io.EndPoint#getLocalPort()
     */
    public int getLocalPort()
    {
        if (_socket==null)
            return 0;
        if (_local==null)
            return -1;
        return _local.getPort();
    }

    /* ------------------------------------------------------------ */
    /*
     * @see org.eclipse.io.EndPoint#getRemoteAddr()
     */
    public String getRemoteAddr()
    {
        if (_socket==null)
            return null;
        if (_remote==null)
            return null;
        return _remote.getAddress().getHostAddress();
    }

    /* ------------------------------------------------------------ */
    /*
     * @see org.eclipse.io.EndPoint#getRemoteHost()
     */
    public String getRemoteHost()
    {
        if (_socket==null)
            return null;
        if (_remote==null)
            return null;
        return _remote.getAddress().getCanonicalHostName();
    }

    /* ------------------------------------------------------------ */
    /*
     * @see org.eclipse.io.EndPoint#getRemotePort()
     */
    public int getRemotePort()
    {
        if (_socket==null)
            return 0;
        return _remote==null?-1:_remote.getPort();
    }

    /* ------------------------------------------------------------ */
    /*
     * @see org.eclipse.io.EndPoint#getConnection()
     */
    public Object getTransport()
    {
        return _channel;
    }

    /* ------------------------------------------------------------ */
    public void flush()
        throws IOException
    {
    }

    /* ------------------------------------------------------------ */
    public boolean isBufferingInput()
    {
        return false;
    }

    /* ------------------------------------------------------------ */
    public boolean isBufferingOutput()
    {
        return false;
    }

    /* ------------------------------------------------------------ */
    public boolean isBufferred()
    {
        return false;
    }

    /* ------------------------------------------------------------ */
    public int getMaxIdleTime()
    {
        return _maxIdleTime;
    }

    /* ------------------------------------------------------------ */
    /**
     * @see org.eclipse.jetty.io.bio.StreamEndPoint#setMaxIdleTime(int)
     */
    public void setMaxIdleTime(int timeMs) throws IOException
    {
        if (_socket!=null && timeMs!=_maxIdleTime)
            _socket.setSoTimeout(timeMs>0?timeMs:0);
        _maxIdleTime=timeMs;
    }
}<|MERGE_RESOLUTION|>--- conflicted
+++ resolved
@@ -113,26 +113,11 @@
         {
             if (_channel instanceof SocketChannel)
             {
-<<<<<<< HEAD
                 Socket socket= ((SocketChannel)_channel).socket();
                 if (!socket.isInputShutdown())
                     socket.shutdownInput();
                 if(socket.isOutputShutdown())
                     close();
-=======
-
-                try
-                {
-                    if (!socket.isInputShutdown())
-                        socket.shutdownInput();
-                    if (socket.isOutputShutdown())
-                        socket.close();
-                }
-                catch (SocketException e)
-                {
-                    LOG.ignore(e);
-                }
->>>>>>> cb778530
             }
             else
                 close();
@@ -156,20 +141,13 @@
             {
                 try
                 {
-<<<<<<< HEAD
                     Socket socket= ((SocketChannel)_channel).socket();
                     if (!socket.isOutputShutdown())
                         socket.shutdownOutput();
                     if (socket.isInputShutdown())
                         close();
-=======
-                    if (!socket.isOutputShutdown())
-                        socket.shutdownOutput();
-                    if (socket.isInputShutdown())
-                        socket.close();
->>>>>>> cb778530
-                }
-                catch (SocketException e)
+                }
+                catch(SocketException e)
                 {
                     LOG.ignore(e);
                 }
