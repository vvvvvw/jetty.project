//
// ========================================================================
// Copyright (c) 1995-2020 Mort Bay Consulting Pty Ltd and others.
//
// This program and the accompanying materials are made available under
// the terms of the Eclipse Public License 2.0 which is available at
// https://www.eclipse.org/legal/epl-2.0
//
// This Source Code may also be made available under the following
// Secondary Licenses when the conditions for such availability set
// forth in the Eclipse Public License, v. 2.0 are satisfied:
// the Apache License v2.0 which is available at
// https://www.apache.org/licenses/LICENSE-2.0
//
// SPDX-License-Identifier: EPL-2.0 OR Apache-2.0
// ========================================================================
//

package org.eclipse.jetty.http2;

import java.util.ArrayList;
import java.util.List;

import org.eclipse.jetty.http2.frames.Frame;
import org.eclipse.jetty.http2.frames.WindowUpdateFrame;
import org.eclipse.jetty.util.Callback;

public class SimpleFlowControlStrategy extends AbstractFlowControlStrategy
{
    public SimpleFlowControlStrategy()
    {
        this(DEFAULT_WINDOW_SIZE);
    }

    public SimpleFlowControlStrategy(int initialStreamSendWindow)
    {
        super(initialStreamSendWindow);
    }

    @Override
    public void onDataConsumed(ISession session, IStream stream, int length)
    {
        if (length <= 0)
            return;

        // This is the simple algorithm for flow control.
        // This method is called when a whole flow controlled frame has been consumed.
        // We send a WindowUpdate every time, even if the frame was very small.

<<<<<<< HEAD
        final WindowUpdateFrame sessionFrame = new WindowUpdateFrame(0, length);
=======
        List<Frame> frames = new ArrayList<>(2);
        WindowUpdateFrame sessionFrame = new WindowUpdateFrame(0, length);
        frames.add(sessionFrame);
>>>>>>> f81bf7f9
        session.updateRecvWindow(length);
        if (LOG.isDebugEnabled())
            LOG.debug("Data consumed, increased session recv window by {} for {}", length, session);

        if (stream != null)
        {
            if (stream.isRemotelyClosed())
            {
                if (LOG.isDebugEnabled())
                    LOG.debug("Data consumed, ignoring update stream recv window by {} for remotely closed {}", length, stream);
            }
            else
            {
                WindowUpdateFrame streamFrame = new WindowUpdateFrame(stream.getId(), length);
                frames.add(streamFrame);
                stream.updateRecvWindow(length);
                if (LOG.isDebugEnabled())
                    LOG.debug("Data consumed, increased stream recv window by {} for {}", length, stream);
            }
        }

        session.frames(stream, frames, Callback.NOOP);
    }
}<|MERGE_RESOLUTION|>--- conflicted
+++ resolved
@@ -47,13 +47,9 @@
         // This method is called when a whole flow controlled frame has been consumed.
         // We send a WindowUpdate every time, even if the frame was very small.
 
-<<<<<<< HEAD
-        final WindowUpdateFrame sessionFrame = new WindowUpdateFrame(0, length);
-=======
         List<Frame> frames = new ArrayList<>(2);
         WindowUpdateFrame sessionFrame = new WindowUpdateFrame(0, length);
         frames.add(sessionFrame);
->>>>>>> f81bf7f9
         session.updateRecvWindow(length);
         if (LOG.isDebugEnabled())
             LOG.debug("Data consumed, increased session recv window by {} for {}", length, session);
